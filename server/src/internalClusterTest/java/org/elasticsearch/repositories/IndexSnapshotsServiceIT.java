/*
 * Copyright Elasticsearch B.V. and/or licensed to Elasticsearch B.V. under one
 * or more contributor license agreements. Licensed under the Elastic License
 * 2.0 and the Server Side Public License, v 1; you may not use this file except
 * in compliance with, at your election, the Elastic License 2.0 or the Server
 * Side Public License, v 1.
 */

package org.elasticsearch.repositories;

import org.elasticsearch.action.ActionFuture;
import org.elasticsearch.action.admin.cluster.snapshots.create.CreateSnapshotResponse;
import org.elasticsearch.action.admin.cluster.snapshots.get.shard.GetShardSnapshotRequest;
import org.elasticsearch.action.admin.cluster.snapshots.get.shard.GetShardSnapshotResponse;
import org.elasticsearch.action.admin.cluster.snapshots.get.shard.TransportGetShardSnapshotAction;
import org.elasticsearch.action.admin.cluster.state.ClusterStateResponse;
import org.elasticsearch.action.support.PlainActionFuture;
import org.elasticsearch.cluster.metadata.IndexMetadata;
import org.elasticsearch.common.util.CollectionUtils;
import org.elasticsearch.core.Strings;
import org.elasticsearch.core.UpdateForV9;
import org.elasticsearch.index.Index;
import org.elasticsearch.index.IndexVersion;
import org.elasticsearch.index.IndexVersions;
import org.elasticsearch.index.shard.ShardId;
import org.elasticsearch.repositories.fs.FsRepository;
import org.elasticsearch.snapshots.AbstractSnapshotIntegTestCase;
import org.elasticsearch.snapshots.Snapshot;
import org.elasticsearch.snapshots.SnapshotInfo;
import org.elasticsearch.snapshots.SnapshotState;
import org.elasticsearch.snapshots.mockstore.MockRepository;

import java.nio.file.Path;
import java.util.ArrayList;
import java.util.Collections;
import java.util.List;
import java.util.Map;
import java.util.Optional;

import static org.elasticsearch.snapshots.SnapshotsService.NO_FEATURE_STATES_VALUE;
import static org.elasticsearch.test.hamcrest.ElasticsearchAssertions.assertAcked;
import static org.elasticsearch.test.index.IndexVersionUtils.randomVersionBetween;
import static org.hamcrest.Matchers.anEmptyMap;
import static org.hamcrest.Matchers.equalTo;
import static org.hamcrest.Matchers.is;
import static org.hamcrest.Matchers.notNullValue;

public class IndexSnapshotsServiceIT extends AbstractSnapshotIntegTestCase {
    public void testGetShardSnapshotFromUnknownRepoReturnsAnError() throws Exception {
        boolean useMultipleUnknownRepositories = randomBoolean();
        List<String> repositories = useMultipleUnknownRepositories ? List.of("unknown", "unknown-2") : List.of("unknown");
        final ActionFuture<GetShardSnapshotResponse> responseFuture = getLatestSnapshotForShardFuture(repositories, "idx", 0, false);

        if (useMultipleUnknownRepositories) {
            GetShardSnapshotResponse response = responseFuture.get();
            assertThat(response.getLatestShardSnapshot().isPresent(), is(equalTo(false)));

            final Map<String, RepositoryException> failures = response.getRepositoryFailures();
            for (String repository : repositories) {
                RepositoryException repositoryException = failures.get(repository);
                assertThat(repositoryException, is(notNullValue()));
                assertThat(
                    repositoryException.getMessage(),
                    equalTo(Strings.format("[%s] Unable to find the latest snapshot for shard [[idx][0]]", repository))
                );
            }
        } else {
            expectThrows(RepositoryException.class, responseFuture);
        }

        disableRepoConsistencyCheck("This test checks an empty repository");
    }

    public void testGetShardSnapshotFromEmptyRepositoryReturnsEmptyResult() {
        final String fsRepoName = randomAlphaOfLength(10);
        createRepository(fsRepoName, FsRepository.TYPE);

        final Optional<ShardSnapshotInfo> indexShardSnapshotInfo = getLatestSnapshotForShard(fsRepoName, "test", 0);
        assertThat(indexShardSnapshotInfo.isEmpty(), equalTo(true));

        disableRepoConsistencyCheck("This test checks an empty repository");
    }

    public void testGetShardSnapshotFromUnknownIndexReturnsEmptyResult() {
        final String fsRepoName = randomAlphaOfLength(10);
        createRepository(fsRepoName, FsRepository.TYPE);

        createSnapshot(fsRepoName, "snap-1", Collections.emptyList());

        final Optional<ShardSnapshotInfo> indexShardSnapshotInfo = getLatestSnapshotForShard(fsRepoName, "test", 0);
        assertThat(indexShardSnapshotInfo.isEmpty(), equalTo(true));
    }

    public void testGetShardSnapshotFromUnknownShardReturnsEmptyResult() {
        final String fsRepoName = randomAlphaOfLength(10);
        final String indexName = "test-idx";

        createIndexWithContent(indexName);

        createRepository(fsRepoName, FsRepository.TYPE);
        createSnapshot(fsRepoName, "snap-1", Collections.singletonList(indexName));

        final Optional<ShardSnapshotInfo> indexShardSnapshotInfo = getLatestSnapshotForShard(fsRepoName, indexName, 100);
        assertThat(indexShardSnapshotInfo.isEmpty(), equalTo(true));
    }

    public void testGetShardSnapshotOnEmptyRepositoriesListThrowsAnError() {
        expectThrows(IllegalArgumentException.class, () -> getLatestSnapshotForShardFuture(Collections.emptyList(), "idx", 0, false));
    }

    @UpdateForV9
    // below we were selecting an index version between current and 7.5.0, this has been updated to 8.0.0 now but that might need to change
    public void testGetShardSnapshotReturnsTheLatestSuccessfulSnapshot() throws Exception {
        final String repoName = "repo-name";
        final Path repoPath = randomRepoPath();
        createRepository(repoName, FsRepository.TYPE, repoPath);

        final boolean useBwCFormat = randomBoolean();
        if (useBwCFormat) {
<<<<<<< HEAD
            final IndexVersion version = randomVersionBetween(random(), IndexVersions.V_8_0_0, IndexVersion.current());
=======
            final IndexVersion version = randomVersionBetween(random(), IndexVersions.MINIMUM_COMPATIBLE, IndexVersion.current());
>>>>>>> 6fb15923
            initWithSnapshotVersion(repoName, repoPath, version);
        }

        createSnapshot(repoName, "empty-snap", Collections.emptyList());

        final String indexName = "test";
        final String indexName2 = "test-2";
        List<String> indices = List.of(indexName, indexName2);
        createIndex(indexName, indexName2);
        SnapshotInfo lastSnapshot = null;
        String expectedIndexMetadataId = null;

        int numSnapshots = randomIntBetween(5, 25);
        for (int i = 0; i < numSnapshots; i++) {
            if (randomBoolean()) {
                indexRandomDocs(indexName, 5);
                indexRandomDocs(indexName2, 10);
            }
            final List<String> snapshotIndices = randomSubsetOf(indices);
            final SnapshotInfo snapshotInfo = createSnapshot(repoName, Strings.format("snap-%03d", i), snapshotIndices);
            if (snapshotInfo.indices().contains(indexName)) {
                lastSnapshot = snapshotInfo;
                ClusterStateResponse clusterStateResponse = admin().cluster().prepareState(TEST_REQUEST_TIMEOUT).get();
                IndexMetadata indexMetadata = clusterStateResponse.getState().metadata().index(indexName);
                expectedIndexMetadataId = IndexMetaDataGenerations.buildUniqueIdentifier(indexMetadata);
            }
        }

        if (useBwCFormat) {
            // Reload the RepositoryData so we don't use cached data that wasn't serialized
            assertAcked(clusterAdmin().prepareDeleteRepository(TEST_REQUEST_TIMEOUT, TEST_REQUEST_TIMEOUT, repoName).get());
            createRepository(repoName, "fs", repoPath);
        }

        final Optional<ShardSnapshotInfo> indexShardSnapshotInfoOpt = getLatestSnapshotForShard(repoName, indexName, 0);
        if (lastSnapshot == null) {
            assertThat(indexShardSnapshotInfoOpt.isPresent(), equalTo(false));
        } else {
            assertThat(indexShardSnapshotInfoOpt.isPresent(), equalTo(true));

            final ShardSnapshotInfo shardSnapshotInfo = indexShardSnapshotInfoOpt.get();

            assertThat(shardSnapshotInfo.getIndexMetadataIdentifier(), equalTo(expectedIndexMetadataId));

            final Snapshot snapshot = shardSnapshotInfo.getSnapshot();
            assertThat(snapshot, equalTo(lastSnapshot.snapshot()));
        }
    }

    public void testGetShardSnapshotWhileThereIsARunningSnapshot() throws Exception {
        final String fsRepoName = randomAlphaOfLength(10);
        createRepository(fsRepoName, "mock");

        createSnapshot(fsRepoName, "empty-snap", Collections.emptyList());

        final String indexName = "test-idx";
        createIndexWithContent(indexName);

        blockAllDataNodes(fsRepoName);

        final String snapshotName = "snap-1";
        final ActionFuture<CreateSnapshotResponse> snapshotFuture = clusterAdmin().prepareCreateSnapshot(
            TEST_REQUEST_TIMEOUT,
            fsRepoName,
            snapshotName
        ).setIndices(indexName).setWaitForCompletion(true).execute();

        waitForBlockOnAnyDataNode(fsRepoName);

        assertThat(getLatestSnapshotForShard(fsRepoName, indexName, 0).isEmpty(), equalTo(true));

        unblockAllDataNodes(fsRepoName);

        assertSuccessful(snapshotFuture);
    }

    public void testGetShardSnapshotFailureHandlingLetOtherRepositoriesRequestsMakeProgress() throws Exception {
        final String failingRepoName = randomAlphaOfLength(10);
        createRepository(failingRepoName, "mock");
        int repoCount = randomIntBetween(1, 10);
        List<String> workingRepoNames = new ArrayList<>();
        for (int i = 0; i < repoCount; i++) {
            final String repoName = randomAlphaOfLength(10);
            createRepository(repoName, "fs");
            workingRepoNames.add(repoName);
        }

        final String indexName = "test-idx";
        createIndexWithContent(indexName);

        int snapshotIdx = 0;
        Object[] args1 = new Object[] { snapshotIdx++ };
        createSnapshot(failingRepoName, Strings.format("snap-%03d", args1), Collections.singletonList(indexName));
        SnapshotInfo latestSnapshot = null;
        for (String workingRepoName : workingRepoNames) {
            Object[] args = new Object[] { snapshotIdx++ };
            String snapshot = Strings.format("snap-%03d", args);
            latestSnapshot = createSnapshot(workingRepoName, snapshot, Collections.singletonList(indexName));
        }

        final MockRepository repository = getRepositoryOnMaster(failingRepoName);
        if (randomBoolean()) {
            repository.setBlockAndFailOnReadIndexFiles();
        } else {
            repository.setBlockAndFailOnReadSnapFiles();
        }

        PlainActionFuture<GetShardSnapshotResponse> future = getLatestSnapshotForShardFuture(
            CollectionUtils.appendToCopy(workingRepoNames, failingRepoName),
            indexName,
            0
        );
        waitForBlock(internalCluster().getMasterName(), failingRepoName);
        repository.unblock();

        final GetShardSnapshotResponse response = future.actionGet();

        final Optional<RepositoryException> error = response.getFailureForRepository(failingRepoName);
        assertThat(error.isPresent(), is(equalTo(true)));
        assertThat(
            error.get().getMessage(),
            equalTo(Strings.format("[%s] Unable to find the latest snapshot for shard [[%s][0]]", failingRepoName, indexName))
        );

        for (String workingRepoName : workingRepoNames) {
            assertThat(response.getFailureForRepository(workingRepoName).isEmpty(), is(equalTo(true)));
        }

        Optional<ShardSnapshotInfo> shardSnapshotInfoOpt = response.getLatestShardSnapshot();

        assertThat(shardSnapshotInfoOpt.isPresent(), equalTo(true));
        ShardSnapshotInfo shardSnapshotInfo = shardSnapshotInfoOpt.get();
        assertThat(shardSnapshotInfo.getSnapshot(), equalTo(latestSnapshot.snapshot()));
        assertThat(shardSnapshotInfo.getRepository(), equalTo(latestSnapshot.repository()));
    }

    public void testGetShardSnapshotInMultipleRepositoriesReturnsTheLatestSnapshot() {
        int repoCount = randomIntBetween(2, 10);
        List<String> repositories = new ArrayList<>();
        for (int i = 0; i < repoCount; i++) {
            final String repoName = randomAlphaOfLength(10);
            createRepository(repoName, "fs");
            repositories.add(repoName);
        }

        final String indexName = "test-idx";
        createIndexWithContent(indexName);

        int snapshotIdx = 0;
        SnapshotInfo expectedLatestSnapshot = null;
        for (String repository : repositories) {
            Object[] args = new Object[] { snapshotIdx++ };
            String snapshot = Strings.format("snap-%03d", args);
            expectedLatestSnapshot = createSnapshot(repository, snapshot, Collections.singletonList(indexName));
        }

        GetShardSnapshotResponse response = getLatestSnapshotForShardFuture(repositories, indexName, 0).actionGet();

        assertThat(response.getRepositoryFailures(), is(anEmptyMap()));
        Optional<ShardSnapshotInfo> shardSnapshotInfoOpt = response.getLatestShardSnapshot();

        assertThat(shardSnapshotInfoOpt.isPresent(), equalTo(true));
        ShardSnapshotInfo shardSnapshotInfo = shardSnapshotInfoOpt.get();
        assertThat(shardSnapshotInfo.getSnapshot(), equalTo(expectedLatestSnapshot.snapshot()));
        assertThat(shardSnapshotInfo.getRepository(), equalTo(expectedLatestSnapshot.repository()));
    }

    public void testFailedSnapshotsAreNotReturned() throws Exception {
        final String indexName = "test";
        createIndexWithContent(indexName);

        final String repoName = "test-repo";
        createRepository(repoName, "mock");

        for (RepositoriesService repositoriesService : internalCluster().getDataNodeInstances(RepositoriesService.class)) {
            ((MockRepository) repositoriesService.repository(repoName)).setBlockAndFailOnWriteSnapFiles();
        }

        clusterAdmin().prepareCreateSnapshot(TEST_REQUEST_TIMEOUT, repoName, "snap")
            .setIndices(indexName)
            .setWaitForCompletion(false)
            .setFeatureStates(NO_FEATURE_STATES_VALUE)
            .get();

        waitForBlockOnAnyDataNode(repoName);

        for (RepositoriesService repositoriesService : internalCluster().getDataNodeInstances(RepositoriesService.class)) {
            ((MockRepository) repositoriesService.repository(repoName)).unblock();
        }

        assertBusy(() -> assertThat(getSnapshot(repoName, "snap").state(), equalTo(SnapshotState.PARTIAL)));

        Optional<ShardSnapshotInfo> shardSnapshotInfo = getLatestSnapshotForShard(repoName, indexName, 0);
        assertThat(shardSnapshotInfo.isEmpty(), equalTo(true));

        final SnapshotInfo snapshotInfo = createSnapshot(repoName, "snap-1", Collections.singletonList(indexName));

        Optional<ShardSnapshotInfo> latestSnapshotForShard = getLatestSnapshotForShard(repoName, indexName, 0);
        assertThat(latestSnapshotForShard.isPresent(), equalTo(true));
        assertThat(latestSnapshotForShard.get().getSnapshot(), equalTo(snapshotInfo.snapshot()));
        assertThat(latestSnapshotForShard.get().getRepository(), equalTo(snapshotInfo.repository()));
    }

    private Optional<ShardSnapshotInfo> getLatestSnapshotForShard(String repository, String indexName, int shard) {
        final GetShardSnapshotResponse response = getLatestSnapshotForShardFuture(Collections.singletonList(repository), indexName, shard)
            .actionGet();
        return response.getLatestShardSnapshot();
    }

    private PlainActionFuture<GetShardSnapshotResponse> getLatestSnapshotForShardFuture(
        List<String> repositories,
        String indexName,
        int shard
    ) {
        return getLatestSnapshotForShardFuture(repositories, indexName, shard, true);
    }

    private PlainActionFuture<GetShardSnapshotResponse> getLatestSnapshotForShardFuture(
        List<String> repositories,
        String indexName,
        int shard,
        boolean useAllRepositoriesRequest
    ) {
        ShardId shardId = new ShardId(new Index(indexName, "__na__"), shard);
        PlainActionFuture<GetShardSnapshotResponse> future = new PlainActionFuture<>();
        final GetShardSnapshotRequest request;
        if (useAllRepositoriesRequest && randomBoolean()) {
            request = GetShardSnapshotRequest.latestSnapshotInAllRepositories(TEST_REQUEST_TIMEOUT, shardId);
        } else {
            request = GetShardSnapshotRequest.latestSnapshotInRepositories(TEST_REQUEST_TIMEOUT, shardId, repositories);
        }

        client().execute(TransportGetShardSnapshotAction.TYPE, request, future);
        return future;
    }
}<|MERGE_RESOLUTION|>--- conflicted
+++ resolved
@@ -117,11 +117,7 @@
 
         final boolean useBwCFormat = randomBoolean();
         if (useBwCFormat) {
-<<<<<<< HEAD
-            final IndexVersion version = randomVersionBetween(random(), IndexVersions.V_8_0_0, IndexVersion.current());
-=======
             final IndexVersion version = randomVersionBetween(random(), IndexVersions.MINIMUM_COMPATIBLE, IndexVersion.current());
->>>>>>> 6fb15923
             initWithSnapshotVersion(repoName, repoPath, version);
         }
 
