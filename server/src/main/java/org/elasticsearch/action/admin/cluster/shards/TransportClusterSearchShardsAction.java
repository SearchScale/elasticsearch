/*
 * Copyright Elasticsearch B.V. and/or licensed to Elasticsearch B.V. under one
 * or more contributor license agreements. Licensed under the "Elastic License
 * 2.0", the "GNU Affero General Public License v3.0 only", and the "Server Side
 * Public License v 1"; you may not use this file except in compliance with, at
 * your election, the "Elastic License 2.0", the "GNU Affero General Public
 * License v3.0 only", or the "Server Side Public License, v 1".
 */

package org.elasticsearch.action.admin.cluster.shards;

import org.elasticsearch.action.ActionListener;
import org.elasticsearch.action.ActionType;
import org.elasticsearch.action.support.ActionFilters;
import org.elasticsearch.action.support.master.TransportMasterNodeReadAction;
import org.elasticsearch.cluster.ClusterState;
import org.elasticsearch.cluster.block.ClusterBlockException;
import org.elasticsearch.cluster.block.ClusterBlockLevel;
import org.elasticsearch.cluster.metadata.IndexNameExpressionResolver;
import org.elasticsearch.cluster.metadata.IndexNameExpressionResolver.ResolvedExpression;
import org.elasticsearch.cluster.node.DiscoveryNode;
import org.elasticsearch.cluster.routing.GroupShardsIterator;
import org.elasticsearch.cluster.routing.ShardIterator;
import org.elasticsearch.cluster.routing.ShardRouting;
import org.elasticsearch.cluster.service.ClusterService;
import org.elasticsearch.core.Predicates;
import org.elasticsearch.index.shard.ShardId;
import org.elasticsearch.indices.IndicesService;
import org.elasticsearch.injection.guice.Inject;
import org.elasticsearch.search.internal.AliasFilter;
import org.elasticsearch.tasks.Task;
import org.elasticsearch.threadpool.ThreadPool;
import org.elasticsearch.transport.TransportService;

import java.util.HashMap;
import java.util.HashSet;
import java.util.Map;
import java.util.Set;

public class TransportClusterSearchShardsAction extends TransportMasterNodeReadAction<
    ClusterSearchShardsRequest,
    ClusterSearchShardsResponse> {

    public static final ActionType<ClusterSearchShardsResponse> TYPE = new ActionType<>("indices:admin/shards/search_shards");

    private final IndicesService indicesService;

    @Inject
    public TransportClusterSearchShardsAction(
        TransportService transportService,
        ClusterService clusterService,
        IndicesService indicesService,
        ThreadPool threadPool,
        ActionFilters actionFilters,
        IndexNameExpressionResolver indexNameExpressionResolver
    ) {
        super(
            TYPE.name(),
            transportService,
            clusterService,
            threadPool,
            actionFilters,
            ClusterSearchShardsRequest::new,
            indexNameExpressionResolver,
            ClusterSearchShardsResponse::new,
            threadPool.executor(ThreadPool.Names.SEARCH_COORDINATION)
        );
        this.indicesService = indicesService;
    }

    @Override
    protected ClusterBlockException checkBlock(ClusterSearchShardsRequest request, ClusterState state) {
        return state.blocks()
            .indicesBlockedException(ClusterBlockLevel.METADATA_READ, indexNameExpressionResolver.concreteIndexNames(state, request));
    }

    @Override
    protected void masterOperation(
        Task task,
        final ClusterSearchShardsRequest request,
        final ClusterState state,
        final ActionListener<ClusterSearchShardsResponse> listener
    ) {
        ClusterState clusterState = clusterService.state();
        String[] concreteIndices = indexNameExpressionResolver.concreteIndexNames(clusterState, request);
        Map<String, Set<String>> routingMap = indexNameExpressionResolver.resolveSearchRouting(state, request.routing(), request.indices());
        Map<String, AliasFilter> indicesAndFilters = new HashMap<>();
<<<<<<< HEAD
        Set<IndexNameExpressionResolver.ResolvedExpression> indicesAndAliases = indexNameExpressionResolver.resolveExpressions(
            clusterState,
            request.indices()
        );
=======
        Set<ResolvedExpression> indicesAndAliases = indexNameExpressionResolver.resolveExpressions(clusterState, request.indices());
>>>>>>> d102659d
        for (String index : concreteIndices) {
            final AliasFilter aliasFilter = indicesService.buildAliasFilter(clusterState, index, indicesAndAliases);
            final String[] aliases = indexNameExpressionResolver.indexAliases(
                clusterState,
                index,
                Predicates.always(),
                Predicates.always(),
                true,
                indicesAndAliases
            );
            indicesAndFilters.put(index, AliasFilter.of(aliasFilter.getQueryBuilder(), aliases));
        }

        Set<String> nodeIds = new HashSet<>();
        GroupShardsIterator<ShardIterator> groupShardsIterator = clusterService.operationRouting()
            .searchShards(clusterState, concreteIndices, routingMap, request.preference());
        ShardRouting shard;
        ClusterSearchShardsGroup[] groupResponses = new ClusterSearchShardsGroup[groupShardsIterator.size()];
        int currentGroup = 0;
        for (ShardIterator shardIt : groupShardsIterator) {
            ShardId shardId = shardIt.shardId();
            ShardRouting[] shardRoutings = new ShardRouting[shardIt.size()];
            int currentShard = 0;
            shardIt.reset();
            while ((shard = shardIt.nextOrNull()) != null) {
                shardRoutings[currentShard++] = shard;
                nodeIds.add(shard.currentNodeId());
            }
            groupResponses[currentGroup++] = new ClusterSearchShardsGroup(shardId, shardRoutings);
        }
        DiscoveryNode[] nodes = new DiscoveryNode[nodeIds.size()];
        int currentNode = 0;
        for (String nodeId : nodeIds) {
            nodes[currentNode++] = clusterState.getNodes().get(nodeId);
        }
        listener.onResponse(new ClusterSearchShardsResponse(groupResponses, nodes, indicesAndFilters));
    }
}<|MERGE_RESOLUTION|>--- conflicted
+++ resolved
@@ -85,14 +85,7 @@
         String[] concreteIndices = indexNameExpressionResolver.concreteIndexNames(clusterState, request);
         Map<String, Set<String>> routingMap = indexNameExpressionResolver.resolveSearchRouting(state, request.routing(), request.indices());
         Map<String, AliasFilter> indicesAndFilters = new HashMap<>();
-<<<<<<< HEAD
-        Set<IndexNameExpressionResolver.ResolvedExpression> indicesAndAliases = indexNameExpressionResolver.resolveExpressions(
-            clusterState,
-            request.indices()
-        );
-=======
         Set<ResolvedExpression> indicesAndAliases = indexNameExpressionResolver.resolveExpressions(clusterState, request.indices());
->>>>>>> d102659d
         for (String index : concreteIndices) {
             final AliasFilter aliasFilter = indicesService.buildAliasFilter(clusterState, index, indicesAndAliases);
             final String[] aliases = indexNameExpressionResolver.indexAliases(
