--- conflicted
+++ resolved
@@ -25,6 +25,7 @@
 import org.elasticsearch.cluster.metadata.IndexAbstraction;
 import org.elasticsearch.cluster.metadata.IndexMetadata;
 import org.elasticsearch.cluster.metadata.IndexNameExpressionResolver;
+import org.elasticsearch.cluster.metadata.IndexNameExpressionResolver.ResolvedExpression;
 import org.elasticsearch.cluster.metadata.Metadata;
 import org.elasticsearch.cluster.service.ClusterService;
 import org.elasticsearch.common.Strings;
@@ -566,8 +567,8 @@
             if (names.length == 1 && (Metadata.ALL.equals(names[0]) || Regex.isMatchAllPattern(names[0]))) {
                 names = new String[] { "**" };
             }
-            Set<String> resolvedIndexAbstractions = resolver.resolveExpressions(clusterState, indicesOptions, true, names);
-            for (String s : resolvedIndexAbstractions) {
+            Set<ResolvedExpression> resolvedIndexAbstractions = resolver.resolveExpressions(clusterState, indicesOptions, true, names);
+            for (ResolvedExpression s : resolvedIndexAbstractions) {
                 enrichIndexAbstraction(clusterState, s, indices, aliases, dataStreams);
             }
             indices.sort(Comparator.comparing(ResolvedIndexAbstraction::getName));
@@ -598,21 +599,13 @@
 
         private static void enrichIndexAbstraction(
             ClusterState clusterState,
-<<<<<<< HEAD
             ResolvedExpression resolvedExpression,
-=======
-            String indexAbstraction,
->>>>>>> 930a99cc
             List<ResolvedIndex> indices,
             List<ResolvedAlias> aliases,
             List<ResolvedDataStream> dataStreams
         ) {
-<<<<<<< HEAD
             SortedMap<String, IndexAbstraction> indicesLookup = clusterState.metadata().getIndicesLookup();
             IndexAbstraction ia = indicesLookup.get(resolvedExpression.resource());
-=======
-            IndexAbstraction ia = clusterState.metadata().getIndicesLookup().get(indexAbstraction);
->>>>>>> 930a99cc
             if (ia != null) {
                 switch (ia.getType()) {
                     case CONCRETE_INDEX -> {
@@ -663,7 +656,7 @@
         }
 
         private static Stream<Index> getAliasIndexStream(
-            IndexNameExpressionResolver.ResolvedExpression resolvedExpression,
+            ResolvedExpression resolvedExpression,
             IndexAbstraction ia,
             SortedMap<String, IndexAbstraction> indicesLookup
         ) {
