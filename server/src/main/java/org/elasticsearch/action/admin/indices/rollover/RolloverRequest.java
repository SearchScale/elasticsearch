/*
 * Copyright Elasticsearch B.V. and/or licensed to Elasticsearch B.V. under one
 * or more contributor license agreements. Licensed under the "Elastic License
 * 2.0", the "GNU Affero General Public License v3.0 only", and the "Server Side
 * Public License v 1"; you may not use this file except in compliance with, at
 * your election, the "Elastic License 2.0", the "GNU Affero General Public
 * License v3.0 only", or the "Server Side Public License, v 1".
 */
package org.elasticsearch.action.admin.indices.rollover;

import org.elasticsearch.TransportVersions;
import org.elasticsearch.action.ActionRequestValidationException;
import org.elasticsearch.action.IndicesRequest;
import org.elasticsearch.action.admin.indices.create.CreateIndexRequest;
import org.elasticsearch.action.support.ActiveShardCount;
import org.elasticsearch.action.support.IndexComponentSelector;
import org.elasticsearch.action.support.IndicesOptions;
import org.elasticsearch.action.support.master.AcknowledgedRequest;
import org.elasticsearch.common.io.stream.StreamInput;
import org.elasticsearch.common.io.stream.StreamOutput;
import org.elasticsearch.index.mapper.MapperService;
import org.elasticsearch.tasks.CancellableTask;
import org.elasticsearch.tasks.Task;
import org.elasticsearch.tasks.TaskId;
import org.elasticsearch.xcontent.ObjectParser;
import org.elasticsearch.xcontent.ParseField;
import org.elasticsearch.xcontent.XContentParser;

import java.io.IOException;
import java.util.Collection;
import java.util.Map;
import java.util.Objects;

import static org.elasticsearch.action.ValidateActions.addValidationError;

/**
 * Request class to swap index under an alias or increment data stream generation upon satisfying conditions
 * <p>
 * Note: there is a new class with the same name for the Java HLRC that uses a typeless format.
 * Any changes done to this class should also go to that client class.
 */
public class RolloverRequest extends AcknowledgedRequest<RolloverRequest> implements IndicesRequest {

    private static final ObjectParser<RolloverRequest, Void> PARSER = new ObjectParser<>("rollover");

    private static final ParseField CONDITIONS = new ParseField("conditions");

    static {
        PARSER.declareField(
            (parser, request, context) -> request.setConditions(RolloverConditions.fromXContent(parser)),
            CONDITIONS,
            ObjectParser.ValueType.OBJECT
        );
        PARSER.declareField(
            (parser, request, context) -> request.createIndexRequest.settings(parser.map()),
            CreateIndexRequest.SETTINGS,
            ObjectParser.ValueType.OBJECT
        );
        PARSER.declareField((parser, request, context) -> {
            // a type is not included, add a dummy _doc type
            Map<String, Object> mappings = parser.map();
            if (MapperService.isMappingSourceTyped(MapperService.SINGLE_MAPPING_NAME, mappings)) {

                throw new IllegalArgumentException("The mapping definition cannot be nested under a type");
            }
            request.createIndexRequest.mapping(mappings);
        }, CreateIndexRequest.MAPPINGS, ObjectParser.ValueType.OBJECT);

        PARSER.declareField(
            (parser, request, context) -> request.createIndexRequest.aliases(parser.map()),
            CreateIndexRequest.ALIASES,
            ObjectParser.ValueType.OBJECT
        );
    }

    private String rolloverTarget;
    private String newIndexName;
    private boolean dryRun;
    private boolean lazy;
    private RolloverConditions conditions = new RolloverConditions();
    // the index name "_na_" is never read back, what matters are settings, mappings and aliases
    private CreateIndexRequest createIndexRequest = new CreateIndexRequest("_na_");
    private IndicesOptions indicesOptions = IndicesOptions.strictSingleIndexNoExpandForbidClosed();

    public RolloverRequest(StreamInput in) throws IOException {
        super(in);
        rolloverTarget = in.readString();
        newIndexName = in.readOptionalString();
        dryRun = in.readBoolean();
        conditions = new RolloverConditions(in);
        createIndexRequest = new CreateIndexRequest(in);
        if (in.getTransportVersion().onOrAfter(TransportVersions.V_8_13_0)) {
            lazy = in.readBoolean();
        } else {
            lazy = false;
        }
        if (in.getTransportVersion().onOrAfter(TransportVersions.V_8_14_0)) {
            indicesOptions = IndicesOptions.readIndicesOptions(in);
        }
    }

    RolloverRequest() {
        super(TRAPPY_IMPLICIT_DEFAULT_MASTER_NODE_TIMEOUT, DEFAULT_ACK_TIMEOUT);
    }

    public RolloverRequest(String rolloverTarget, String newIndexName) {
        super(TRAPPY_IMPLICIT_DEFAULT_MASTER_NODE_TIMEOUT, DEFAULT_ACK_TIMEOUT);
        this.rolloverTarget = rolloverTarget;
        this.newIndexName = newIndexName;
    }

    @Override
    public ActionRequestValidationException validate() {
        ActionRequestValidationException validationException = createIndexRequest.validate();
        if (rolloverTarget == null) {
            validationException = addValidationError("rollover target is missing", validationException);
        }

        // if the request has any conditions, then at least one condition must be a max_* condition
        if (conditions.hasMinConditions() && conditions.hasMaxConditions() == false) {
            validationException = addValidationError(
                "at least one max_* rollover condition must be set when using min_* conditions",
                validationException
            );
        }

<<<<<<< HEAD
=======
        var selector = indicesOptions.selectorOptions().defaultSelector();
        if (selector == IndexComponentSelector.ALL_APPLICABLE) {
            validationException = addValidationError(
                "rollover cannot be applied to both regular and failure indices at the same time",
                validationException
            );
        }

>>>>>>> 930a99cc
        return validationException;
    }

    @Override
    public void writeTo(StreamOutput out) throws IOException {
        super.writeTo(out);
        out.writeString(rolloverTarget);
        out.writeOptionalString(newIndexName);
        out.writeBoolean(dryRun);
        conditions.writeTo(out);
        createIndexRequest.writeTo(out);
        if (out.getTransportVersion().onOrAfter(TransportVersions.V_8_13_0)) {
            out.writeBoolean(lazy);
        }
        if (out.getTransportVersion().onOrAfter(TransportVersions.V_8_14_0)) {
            indicesOptions.writeIndicesOptions(out);
        }
    }

    @Override
    public String[] indices() {
        return new String[] { rolloverTarget };
    }

    @Override
    public IndicesOptions indicesOptions() {
        return indicesOptions;
    }

<<<<<<< HEAD
=======
    /**
     * @return true of the rollover request targets the failure store, false otherwise.
     */
    public boolean targetsFailureStore() {
        return DataStream.isFailureStoreFeatureFlagEnabled() && indicesOptions.includeFailureIndices();
    }

>>>>>>> 930a99cc
    public void setIndicesOptions(IndicesOptions indicesOptions) {
        this.indicesOptions = indicesOptions;
    }

    @Override
    public boolean includeDataStreams() {
        return true;
    }

    /**
     * Sets the rollover target to roll over to another index
     */
    public void setRolloverTarget(String rolloverTarget) {
        this.rolloverTarget = rolloverTarget;
    }

    /**
     * Sets the alias to roll over to another index
     */
    public void setNewIndexName(String newIndexName) {
        this.newIndexName = newIndexName;
    }

    /**
     * Sets if the rollover should not be executed when conditions are met
     */
    public void dryRun(boolean dryRun) {
        this.dryRun = dryRun;
    }

    /**
     * Sets the wait for active shards configuration for the rolled index that gets created.
     */
    public void setWaitForActiveShards(ActiveShardCount waitForActiveShards) {
        createIndexRequest.waitForActiveShards(waitForActiveShards);
    }

    /**
     * Sets the conditions that need to be met for the index to roll over
     */
    public void setConditions(RolloverConditions conditions) {
        this.conditions = conditions;
    }

    /**
     * Sets if an unconditional rollover should wait for a document to come before it gets executed
     */
    public void lazy(boolean lazy) {
        this.lazy = lazy;
    }

    public boolean isDryRun() {
        return dryRun;
    }

    public RolloverConditions getConditions() {
        return conditions;
    }

    public Collection<Condition<?>> getConditionValues() {
        return conditions.getConditions().values();
    }

    public String getRolloverTarget() {
        return rolloverTarget;
    }

    public String getNewIndexName() {
        return newIndexName;
    }

    public boolean isLazy() {
        return lazy;
    }

    /**
     * Given the results of evaluating each individual condition, determine whether the rollover request should proceed -- that is,
     * whether the conditions are met.
     *
     * If there are no conditions at all, then the request is unconditional (i.e. a command), and the conditions are met.
     *
     * If the request has conditions, then all min_* conditions and at least one max_* condition must have a true result.
     *
     * @param conditionResults a map of individual conditions and their associated evaluation results
     *
     * @return where the conditions for rollover are satisfied or not
     */
    public boolean areConditionsMet(Map<String, Boolean> conditionResults) {
        return conditions.areConditionsMet(conditionResults);
    }

    /**
     * Returns the inner {@link CreateIndexRequest}. Allows to configure mappings, settings and aliases for the new index.
     */
    public CreateIndexRequest getCreateIndexRequest() {
        return createIndexRequest;
    }

    // param isTypeIncluded decides how mappings should be parsed from XContent
    public void fromXContent(XContentParser parser) throws IOException {
        PARSER.parse(parser, this, null);
    }

    @Override
    public Task createTask(long id, String type, String action, TaskId parentTaskId, Map<String, String> headers) {
        return new CancellableTask(id, type, action, "", parentTaskId, headers);
    }

    @Override
    public boolean equals(Object o) {
        if (this == o) {
            return true;
        }
        if (o == null || getClass() != o.getClass()) {
            return false;
        }
        RolloverRequest that = (RolloverRequest) o;
        return dryRun == that.dryRun
            && lazy == that.lazy
            && Objects.equals(rolloverTarget, that.rolloverTarget)
            && Objects.equals(newIndexName, that.newIndexName)
            && Objects.equals(conditions, that.conditions)
            && Objects.equals(createIndexRequest, that.createIndexRequest)
            && Objects.equals(indicesOptions, that.indicesOptions);
    }

    @Override
    public int hashCode() {
        return Objects.hash(rolloverTarget, newIndexName, dryRun, conditions, createIndexRequest, lazy, indicesOptions);
    }

    public boolean targetsFailureStore() {
        // PRTODO: implement targeting failure store
        return false;
    }
}<|MERGE_RESOLUTION|>--- conflicted
+++ resolved
@@ -124,17 +124,8 @@
             );
         }
 
-<<<<<<< HEAD
-=======
-        var selector = indicesOptions.selectorOptions().defaultSelector();
-        if (selector == IndexComponentSelector.ALL_APPLICABLE) {
-            validationException = addValidationError(
-                "rollover cannot be applied to both regular and failure indices at the same time",
-                validationException
-            );
-        }
-
->>>>>>> 930a99cc
+        // PRTODO: Ensure that only one selector was given for the operation
+
         return validationException;
     }
 
@@ -164,16 +155,6 @@
         return indicesOptions;
     }
 
-<<<<<<< HEAD
-=======
-    /**
-     * @return true of the rollover request targets the failure store, false otherwise.
-     */
-    public boolean targetsFailureStore() {
-        return DataStream.isFailureStoreFeatureFlagEnabled() && indicesOptions.includeFailureIndices();
-    }
-
->>>>>>> 930a99cc
     public void setIndicesOptions(IndicesOptions indicesOptions) {
         this.indicesOptions = indicesOptions;
     }
