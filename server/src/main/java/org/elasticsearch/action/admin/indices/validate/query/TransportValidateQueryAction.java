--- conflicted
+++ resolved
@@ -134,14 +134,7 @@
     @Override
     protected ShardValidateQueryRequest newShardRequest(int numShards, ShardRouting shard, ValidateQueryRequest request) {
         final ClusterState clusterState = clusterService.state();
-<<<<<<< HEAD
-        final Set<IndexNameExpressionResolver.ResolvedExpression> indicesAndAliases = indexNameExpressionResolver.resolveExpressions(
-            clusterState,
-            request.indices()
-        );
-=======
         final Set<ResolvedExpression> indicesAndAliases = indexNameExpressionResolver.resolveExpressions(clusterState, request.indices());
->>>>>>> d102659d
         final AliasFilter aliasFilter = searchService.buildAliasFilter(clusterState, shard.getIndexName(), indicesAndAliases);
         return new ShardValidateQueryRequest(shard.shardId(), aliasFilter, request);
     }
