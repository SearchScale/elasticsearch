--- conflicted
+++ resolved
@@ -47,11 +47,8 @@
  * @param gatekeeperOptions, applies to all the resolved indices and defines if throttled will be included and if certain type of
  *                        aliases or indices are allowed, or they will throw an error. It acts as a gatekeeper when an action
  *                        does not support certain options.
-<<<<<<< HEAD
-=======
  * @param selectorOptions, applies to all resolved expressions, and it specifies the index component that should be included, if there
  *                         is no index component defined on the expression level.
->>>>>>> 930a99cc
  */
 public record IndicesOptions(
     ConcreteTargetOptions concreteTargetOptions,
@@ -60,30 +57,6 @@
     SelectorOptions selectorOptions
 ) implements ToXContentFragment {
 
-<<<<<<< HEAD
-=======
-    /**
-     * @deprecated this query param will be replaced by the selector `::` on the expression level
-     */
-    @Deprecated
-    public static final String FAILURE_STORE_QUERY_PARAM = "failure_store";
-    /**
-     * @deprecated this value will be replaced by the selector `::*` on the expression level
-     */
-    @Deprecated
-    public static final String INCLUDE_ALL = "include";
-    /**
-     * @deprecated this value will be replaced by the selector `::data` on the expression level
-     */
-    @Deprecated
-    public static final String INCLUDE_ONLY_REGULAR_INDICES = "exclude";
-    /**
-     * @deprecated this value will be replaced by the selector `::failures` on the expression level
-     */
-    @Deprecated
-    public static final String INCLUDE_ONLY_FAILURE_INDICES = "only";
-
->>>>>>> 930a99cc
     public static IndicesOptions.Builder builder() {
         return new Builder();
     }
@@ -427,17 +400,6 @@
     /**
      * Defines which selectors should be used by default for an index operation in the event that no selectors are provided.
      */
-<<<<<<< HEAD
-    public record SelectorOptions(EnumSet<IndexComponentSelector> defaultSelectors) implements Writeable {
-
-        /**
-         * Default instance. Uses <pre>$data</pre> as the default selector if none are present in an index expression.
-         */
-        public static final SelectorOptions DEFAULT = new SelectorOptions(EnumSet.of(IndexComponentSelector.DATA));
-
-        public static SelectorOptions read(StreamInput in) throws IOException {
-            return new SelectorOptions(in.readEnumSet(IndexComponentSelector.class));
-=======
     public record SelectorOptions(IndexComponentSelector defaultSelector) implements Writeable {
 
         public static final SelectorOptions ALL_APPLICABLE = new SelectorOptions(IndexComponentSelector.ALL_APPLICABLE);
@@ -463,50 +425,10 @@
             } else {
                 return new SelectorOptions(IndexComponentSelector.read(in));
             }
->>>>>>> 930a99cc
         }
 
         @Override
         public void writeTo(StreamOutput out) throws IOException {
-<<<<<<< HEAD
-            out.writeEnumSet(defaultSelectors);
-        }
-
-        public static class Builder {
-            private EnumSet<IndexComponentSelector> defaultSelectors;
-
-            public Builder() {
-                this(DEFAULT);
-            }
-
-            Builder(SelectorOptions options) {
-                defaultSelectors = EnumSet.copyOf(options.defaultSelectors);
-            }
-
-            public Builder setDefaultSelectors(IndexComponentSelector first, IndexComponentSelector... remaining) {
-                defaultSelectors = EnumSet.of(first, remaining);
-                return this;
-            }
-
-            public Builder setDefaultSelectors(EnumSet<IndexComponentSelector> defaultSelectors) {
-                this.defaultSelectors = EnumSet.copyOf(defaultSelectors);
-                return this;
-            }
-
-            public SelectorOptions build() {
-                assert defaultSelectors.isEmpty() != true : "Default selectors cannot be an empty set";
-                return new SelectorOptions(EnumSet.copyOf(defaultSelectors));
-            }
-        }
-
-        public static Builder builder() {
-            return new Builder();
-        }
-
-        public static Builder builder(SelectorOptions selectorOptions) {
-            return new Builder(selectorOptions);
-        }
-=======
             if (out.getTransportVersion().before(TransportVersions.INTRODUCE_ALL_APPLICABLE_SELECTOR)) {
                 switch (defaultSelector) {
                     case ALL_APPLICABLE -> out.writeEnumSet(EnumSet.of(IndexComponentSelector.DATA, IndexComponentSelector.FAILURES));
@@ -517,7 +439,6 @@
                 defaultSelector.writeTo(out);
             }
         }
->>>>>>> 930a99cc
     }
 
     /**
@@ -590,11 +511,7 @@
                 .allowSelectors(true)
                 .ignoreThrottled(false)
         )
-<<<<<<< HEAD
-        .selectorOptions(SelectorOptions.builder().setDefaultSelectors(IndexComponentSelector.DATA).build())
-=======
         .selectorOptions(SelectorOptions.DATA)
->>>>>>> 930a99cc
         .build();
     public static final IndicesOptions STRICT_EXPAND_OPEN_FAILURE_STORE = IndicesOptions.builder()
         .concreteTargetOptions(ConcreteTargetOptions.ERROR_WHEN_UNAVAILABLE_TARGETS)
@@ -613,13 +530,7 @@
                 .allowSelectors(true)
                 .ignoreThrottled(false)
         )
-<<<<<<< HEAD
-        .selectorOptions(
-            SelectorOptions.builder().setDefaultSelectors(IndexComponentSelector.DATA, IndexComponentSelector.FAILURES).build()
-        )
-=======
         .selectorOptions(SelectorOptions.ALL_APPLICABLE)
->>>>>>> 930a99cc
         .build();
     public static final IndicesOptions LENIENT_EXPAND_OPEN = IndicesOptions.builder()
         .concreteTargetOptions(ConcreteTargetOptions.ALLOW_UNAVAILABLE_TARGETS)
@@ -638,7 +549,7 @@
                 .allowSelectors(true)
                 .ignoreThrottled(false)
         )
-        .selectorOptions(SelectorOptions.builder().setDefaultSelectors(IndexComponentSelector.DATA).build())
+        .selectorOptions(SelectorOptions.DATA)
         .build();
     public static final IndicesOptions LENIENT_EXPAND_OPEN_NO_SELECTORS = IndicesOptions.builder()
         .concreteTargetOptions(ConcreteTargetOptions.ALLOW_UNAVAILABLE_TARGETS)
@@ -657,12 +568,172 @@
                 .allowSelectors(false)
                 .ignoreThrottled(false)
         )
-<<<<<<< HEAD
-=======
+        .build();
+    public static final IndicesOptions LENIENT_EXPAND_OPEN_HIDDEN = IndicesOptions.builder()
+        .concreteTargetOptions(ConcreteTargetOptions.ALLOW_UNAVAILABLE_TARGETS)
+        .wildcardOptions(
+            WildcardOptions.builder()
+                .matchOpen(true)
+                .matchClosed(false)
+                .includeHidden(true)
+                .allowEmptyExpressions(true)
+                .resolveAliases(true)
+        )
+        .gatekeeperOptions(
+            GatekeeperOptions.builder()
+                .allowAliasToMultipleIndices(true)
+                .allowClosedIndices(true)
+                .allowSelectors(true)
+                .ignoreThrottled(false)
+        )
         .selectorOptions(SelectorOptions.DATA)
         .build();
-    public static final IndicesOptions LENIENT_EXPAND_OPEN_NO_SELECTORS = IndicesOptions.builder()
+    public static final IndicesOptions LENIENT_EXPAND_OPEN_CLOSED = IndicesOptions.builder()
         .concreteTargetOptions(ConcreteTargetOptions.ALLOW_UNAVAILABLE_TARGETS)
+        .wildcardOptions(
+            WildcardOptions.builder()
+                .matchOpen(true)
+                .matchClosed(true)
+                .includeHidden(false)
+                .allowEmptyExpressions(true)
+                .resolveAliases(true)
+        )
+        .gatekeeperOptions(
+            GatekeeperOptions.builder()
+                .allowAliasToMultipleIndices(true)
+                .allowClosedIndices(true)
+                .allowSelectors(true)
+                .ignoreThrottled(false)
+        )
+        .selectorOptions(SelectorOptions.DATA)
+        .build();
+    public static final IndicesOptions LENIENT_EXPAND_OPEN_CLOSED_HIDDEN = IndicesOptions.builder()
+        .concreteTargetOptions(ConcreteTargetOptions.ALLOW_UNAVAILABLE_TARGETS)
+        .wildcardOptions(
+            WildcardOptions.builder().matchOpen(true).matchClosed(true).includeHidden(true).allowEmptyExpressions(true).resolveAliases(true)
+        )
+        .gatekeeperOptions(
+            GatekeeperOptions.builder()
+                .allowAliasToMultipleIndices(true)
+                .allowClosedIndices(true)
+                .allowSelectors(true)
+                .ignoreThrottled(false)
+        )
+        .selectorOptions(SelectorOptions.DATA)
+        .build();
+    public static final IndicesOptions LENIENT_EXPAND_OPEN_CLOSED_HIDDEN_NO_SELECTOR = IndicesOptions.builder()
+        .concreteTargetOptions(ConcreteTargetOptions.ALLOW_UNAVAILABLE_TARGETS)
+        .wildcardOptions(
+            WildcardOptions.builder().matchOpen(true).matchClosed(true).includeHidden(true).allowEmptyExpressions(true).resolveAliases(true)
+        )
+        .gatekeeperOptions(
+            GatekeeperOptions.builder()
+                .allowAliasToMultipleIndices(true)
+                .allowClosedIndices(true)
+                .allowSelectors(false)
+                .ignoreThrottled(false)
+        )
+        .build();
+    public static final IndicesOptions STRICT_EXPAND_OPEN_CLOSED = IndicesOptions.builder()
+        .concreteTargetOptions(ConcreteTargetOptions.ERROR_WHEN_UNAVAILABLE_TARGETS)
+        .wildcardOptions(
+            WildcardOptions.builder()
+                .matchOpen(true)
+                .matchClosed(true)
+                .includeHidden(false)
+                .allowEmptyExpressions(true)
+                .resolveAliases(true)
+        )
+        .gatekeeperOptions(
+            GatekeeperOptions.builder()
+                .allowAliasToMultipleIndices(true)
+                .allowClosedIndices(true)
+                .allowSelectors(true)
+                .ignoreThrottled(false)
+        )
+        .selectorOptions(SelectorOptions.DATA)
+        .build();
+    public static final IndicesOptions STRICT_EXPAND_OPEN_CLOSED_HIDDEN = IndicesOptions.builder()
+        .concreteTargetOptions(ConcreteTargetOptions.ERROR_WHEN_UNAVAILABLE_TARGETS)
+        .wildcardOptions(
+            WildcardOptions.builder().matchOpen(true).matchClosed(true).includeHidden(true).allowEmptyExpressions(true).resolveAliases(true)
+        )
+        .gatekeeperOptions(
+            GatekeeperOptions.builder()
+                .allowAliasToMultipleIndices(true)
+                .allowClosedIndices(true)
+                .allowSelectors(true)
+                .ignoreThrottled(false)
+        )
+        .selectorOptions(SelectorOptions.DATA)
+        .build();
+    public static final IndicesOptions STRICT_EXPAND_OPEN_CLOSED_HIDDEN_NO_SELECTORS = IndicesOptions.builder()
+        .concreteTargetOptions(ConcreteTargetOptions.ERROR_WHEN_UNAVAILABLE_TARGETS)
+        .wildcardOptions(
+            WildcardOptions.builder().matchOpen(true).matchClosed(true).includeHidden(true).allowEmptyExpressions(true).resolveAliases(true)
+        )
+        .gatekeeperOptions(
+            GatekeeperOptions.builder()
+                .allowAliasToMultipleIndices(true)
+                .allowClosedIndices(true)
+                .allowSelectors(false)
+                .ignoreThrottled(false)
+        )
+        .build();
+    public static final IndicesOptions LENIENT_EXPAND_OPEN_CLOSED_FAILURE_STORE = IndicesOptions.builder()
+        .concreteTargetOptions(ConcreteTargetOptions.ALLOW_UNAVAILABLE_TARGETS)
+        .wildcardOptions(
+            WildcardOptions.builder()
+                .matchOpen(true)
+                .matchClosed(true)
+                .includeHidden(false)
+                .allowEmptyExpressions(true)
+                .resolveAliases(true)
+        )
+        .gatekeeperOptions(
+            GatekeeperOptions.builder()
+                .allowAliasToMultipleIndices(true)
+                .allowClosedIndices(true)
+                .allowSelectors(true)
+                .ignoreThrottled(false)
+        )
+        .selectorOptions(SelectorOptions.ALL_APPLICABLE)
+        .build();
+    public static final IndicesOptions STRICT_EXPAND_OPEN_CLOSED_HIDDEN_FAILURE_STORE = IndicesOptions.builder()
+        .concreteTargetOptions(ConcreteTargetOptions.ERROR_WHEN_UNAVAILABLE_TARGETS)
+        .wildcardOptions(
+            WildcardOptions.builder().matchOpen(true).matchClosed(true).includeHidden(true).allowEmptyExpressions(true).resolveAliases(true)
+        )
+        .gatekeeperOptions(
+            GatekeeperOptions.builder()
+                .allowAliasToMultipleIndices(true)
+                .allowClosedIndices(true)
+                .allowSelectors(true)
+                .ignoreThrottled(false)
+        )
+        .selectorOptions(SelectorOptions.ALL_APPLICABLE)
+        .build();
+    public static final IndicesOptions STRICT_EXPAND_OPEN_CLOSED_FAILURE_STORE = IndicesOptions.builder()
+        .concreteTargetOptions(ConcreteTargetOptions.ERROR_WHEN_UNAVAILABLE_TARGETS)
+        .wildcardOptions(
+            WildcardOptions.builder()
+                .matchOpen(true)
+                .matchClosed(true)
+                .includeHidden(false)
+                .allowEmptyExpressions(true)
+                .resolveAliases(true)
+        )
+        .gatekeeperOptions(
+            GatekeeperOptions.builder()
+                .allowAliasToMultipleIndices(true)
+                .allowClosedIndices(true)
+                .allowSelectors(true)
+                .ignoreThrottled(false)
+        )
+        .selectorOptions(SelectorOptions.ALL_APPLICABLE)
+        .build();
+    public static final IndicesOptions STRICT_EXPAND_OPEN_FORBID_CLOSED = IndicesOptions.builder()
+        .concreteTargetOptions(ConcreteTargetOptions.ERROR_WHEN_UNAVAILABLE_TARGETS)
         .wildcardOptions(
             WildcardOptions.builder()
                 .matchOpen(true)
@@ -673,15 +744,15 @@
         )
         .gatekeeperOptions(
             GatekeeperOptions.builder()
-                .allowAliasToMultipleIndices(true)
-                .allowClosedIndices(true)
-                .allowFailureIndices(false)
-                .ignoreThrottled(false)
-        )
->>>>>>> 930a99cc
-        .build();
-    public static final IndicesOptions LENIENT_EXPAND_OPEN_HIDDEN = IndicesOptions.builder()
-        .concreteTargetOptions(ConcreteTargetOptions.ALLOW_UNAVAILABLE_TARGETS)
+                .allowClosedIndices(false)
+                .allowAliasToMultipleIndices(true)
+                .allowSelectors(true)
+                .ignoreThrottled(false)
+        )
+        .selectorOptions(SelectorOptions.DATA)
+        .build();
+    public static final IndicesOptions STRICT_EXPAND_OPEN_HIDDEN_FORBID_CLOSED = IndicesOptions.builder()
+        .concreteTargetOptions(ConcreteTargetOptions.ERROR_WHEN_UNAVAILABLE_TARGETS)
         .wildcardOptions(
             WildcardOptions.builder()
                 .matchOpen(true)
@@ -692,222 +763,14 @@
         )
         .gatekeeperOptions(
             GatekeeperOptions.builder()
-                .allowAliasToMultipleIndices(true)
-                .allowClosedIndices(true)
+                .allowClosedIndices(false)
+                .allowAliasToMultipleIndices(true)
                 .allowSelectors(true)
                 .ignoreThrottled(false)
         )
-<<<<<<< HEAD
-        .selectorOptions(SelectorOptions.builder().setDefaultSelectors(IndexComponentSelector.DATA).build())
-=======
         .selectorOptions(SelectorOptions.DATA)
->>>>>>> 930a99cc
-        .build();
-    public static final IndicesOptions LENIENT_EXPAND_OPEN_CLOSED = IndicesOptions.builder()
-        .concreteTargetOptions(ConcreteTargetOptions.ALLOW_UNAVAILABLE_TARGETS)
-        .wildcardOptions(
-            WildcardOptions.builder()
-                .matchOpen(true)
-                .matchClosed(true)
-                .includeHidden(false)
-                .allowEmptyExpressions(true)
-                .resolveAliases(true)
-        )
-        .gatekeeperOptions(
-            GatekeeperOptions.builder()
-                .allowAliasToMultipleIndices(true)
-                .allowClosedIndices(true)
-                .allowSelectors(true)
-                .ignoreThrottled(false)
-        )
-<<<<<<< HEAD
-        .selectorOptions(SelectorOptions.builder().setDefaultSelectors(IndexComponentSelector.DATA).build())
-=======
-        .selectorOptions(SelectorOptions.DATA)
->>>>>>> 930a99cc
-        .build();
-    public static final IndicesOptions LENIENT_EXPAND_OPEN_CLOSED_HIDDEN = IndicesOptions.builder()
-        .concreteTargetOptions(ConcreteTargetOptions.ALLOW_UNAVAILABLE_TARGETS)
-        .wildcardOptions(
-            WildcardOptions.builder().matchOpen(true).matchClosed(true).includeHidden(true).allowEmptyExpressions(true).resolveAliases(true)
-        )
-        .gatekeeperOptions(
-            GatekeeperOptions.builder()
-                .allowAliasToMultipleIndices(true)
-                .allowClosedIndices(true)
-                .allowSelectors(true)
-                .ignoreThrottled(false)
-        )
-        .selectorOptions(SelectorOptions.builder().setDefaultSelectors(IndexComponentSelector.DATA).build())
-        .build();
-    public static final IndicesOptions LENIENT_EXPAND_OPEN_CLOSED_HIDDEN_NO_SELECTOR = IndicesOptions.builder()
-        .concreteTargetOptions(ConcreteTargetOptions.ALLOW_UNAVAILABLE_TARGETS)
-        .wildcardOptions(
-            WildcardOptions.builder().matchOpen(true).matchClosed(true).includeHidden(true).allowEmptyExpressions(true).resolveAliases(true)
-        )
-        .gatekeeperOptions(
-            GatekeeperOptions.builder()
-                .allowAliasToMultipleIndices(true)
-                .allowClosedIndices(true)
-                .allowSelectors(false)
-                .ignoreThrottled(false)
-        )
-<<<<<<< HEAD
-=======
-        .selectorOptions(SelectorOptions.DATA)
-        .build();
-    public static final IndicesOptions LENIENT_EXPAND_OPEN_CLOSED_HIDDEN_NO_SELECTOR = IndicesOptions.builder()
-        .concreteTargetOptions(ConcreteTargetOptions.ALLOW_UNAVAILABLE_TARGETS)
-        .wildcardOptions(
-            WildcardOptions.builder().matchOpen(true).matchClosed(true).includeHidden(true).allowEmptyExpressions(true).resolveAliases(true)
-        )
-        .gatekeeperOptions(
-            GatekeeperOptions.builder()
-                .allowAliasToMultipleIndices(true)
-                .allowClosedIndices(true)
-                .allowFailureIndices(false)
-                .ignoreThrottled(false)
-        )
->>>>>>> 930a99cc
-        .build();
-    public static final IndicesOptions STRICT_EXPAND_OPEN_CLOSED = IndicesOptions.builder()
-        .concreteTargetOptions(ConcreteTargetOptions.ERROR_WHEN_UNAVAILABLE_TARGETS)
-        .wildcardOptions(
-            WildcardOptions.builder()
-                .matchOpen(true)
-                .matchClosed(true)
-                .includeHidden(false)
-                .allowEmptyExpressions(true)
-                .resolveAliases(true)
-        )
-        .gatekeeperOptions(
-            GatekeeperOptions.builder()
-                .allowAliasToMultipleIndices(true)
-                .allowClosedIndices(true)
-                .allowSelectors(true)
-                .ignoreThrottled(false)
-        )
-<<<<<<< HEAD
-        .selectorOptions(SelectorOptions.builder().setDefaultSelectors(IndexComponentSelector.DATA).build())
-=======
-        .selectorOptions(SelectorOptions.DATA)
->>>>>>> 930a99cc
-        .build();
-    public static final IndicesOptions STRICT_EXPAND_OPEN_CLOSED_HIDDEN = IndicesOptions.builder()
-        .concreteTargetOptions(ConcreteTargetOptions.ERROR_WHEN_UNAVAILABLE_TARGETS)
-        .wildcardOptions(
-            WildcardOptions.builder().matchOpen(true).matchClosed(true).includeHidden(true).allowEmptyExpressions(true).resolveAliases(true)
-        )
-        .gatekeeperOptions(
-            GatekeeperOptions.builder()
-                .allowAliasToMultipleIndices(true)
-                .allowClosedIndices(true)
-                .allowSelectors(true)
-                .ignoreThrottled(false)
-        )
-        .selectorOptions(SelectorOptions.builder().setDefaultSelectors(IndexComponentSelector.DATA).build())
-        .build();
-    public static final IndicesOptions STRICT_EXPAND_OPEN_CLOSED_HIDDEN_NO_SELECTORS = IndicesOptions.builder()
-        .concreteTargetOptions(ConcreteTargetOptions.ERROR_WHEN_UNAVAILABLE_TARGETS)
-        .wildcardOptions(
-            WildcardOptions.builder().matchOpen(true).matchClosed(true).includeHidden(true).allowEmptyExpressions(true).resolveAliases(true)
-        )
-        .gatekeeperOptions(
-            GatekeeperOptions.builder()
-                .allowAliasToMultipleIndices(true)
-                .allowClosedIndices(true)
-                .allowSelectors(false)
-                .ignoreThrottled(false)
-        )
-<<<<<<< HEAD
-=======
-        .selectorOptions(SelectorOptions.DATA)
-        .build();
-    public static final IndicesOptions STRICT_EXPAND_OPEN_CLOSED_HIDDEN_NO_SELECTORS = IndicesOptions.builder()
-        .concreteTargetOptions(ConcreteTargetOptions.ERROR_WHEN_UNAVAILABLE_TARGETS)
-        .wildcardOptions(
-            WildcardOptions.builder().matchOpen(true).matchClosed(true).includeHidden(true).allowEmptyExpressions(true).resolveAliases(true)
-        )
-        .gatekeeperOptions(
-            GatekeeperOptions.builder()
-                .allowAliasToMultipleIndices(true)
-                .allowClosedIndices(true)
-                .allowFailureIndices(false)
-                .ignoreThrottled(false)
-        )
->>>>>>> 930a99cc
-        .build();
-    public static final IndicesOptions LENIENT_EXPAND_OPEN_CLOSED_FAILURE_STORE = IndicesOptions.builder()
-        .concreteTargetOptions(ConcreteTargetOptions.ALLOW_UNAVAILABLE_TARGETS)
-        .wildcardOptions(
-            WildcardOptions.builder()
-                .matchOpen(true)
-                .matchClosed(true)
-                .includeHidden(false)
-                .allowEmptyExpressions(true)
-                .resolveAliases(true)
-        )
-        .gatekeeperOptions(
-            GatekeeperOptions.builder()
-                .allowAliasToMultipleIndices(true)
-                .allowClosedIndices(true)
-                .allowSelectors(true)
-                .ignoreThrottled(false)
-        )
-<<<<<<< HEAD
-        .selectorOptions(
-            SelectorOptions.builder().setDefaultSelectors(IndexComponentSelector.DATA, IndexComponentSelector.FAILURES).build()
-        )
-=======
-        .selectorOptions(SelectorOptions.ALL_APPLICABLE)
->>>>>>> 930a99cc
-        .build();
-    public static final IndicesOptions STRICT_EXPAND_OPEN_CLOSED_HIDDEN_FAILURE_STORE = IndicesOptions.builder()
-        .concreteTargetOptions(ConcreteTargetOptions.ERROR_WHEN_UNAVAILABLE_TARGETS)
-        .wildcardOptions(
-            WildcardOptions.builder().matchOpen(true).matchClosed(true).includeHidden(true).allowEmptyExpressions(true).resolveAliases(true)
-        )
-        .gatekeeperOptions(
-            GatekeeperOptions.builder()
-                .allowAliasToMultipleIndices(true)
-                .allowClosedIndices(true)
-                .allowSelectors(true)
-                .ignoreThrottled(false)
-        )
-<<<<<<< HEAD
-        .selectorOptions(
-            SelectorOptions.builder().setDefaultSelectors(IndexComponentSelector.DATA, IndexComponentSelector.FAILURES).build()
-        )
-=======
-        .selectorOptions(SelectorOptions.ALL_APPLICABLE)
->>>>>>> 930a99cc
-        .build();
-    public static final IndicesOptions STRICT_EXPAND_OPEN_CLOSED_FAILURE_STORE = IndicesOptions.builder()
-        .concreteTargetOptions(ConcreteTargetOptions.ERROR_WHEN_UNAVAILABLE_TARGETS)
-        .wildcardOptions(
-            WildcardOptions.builder()
-                .matchOpen(true)
-                .matchClosed(true)
-                .includeHidden(false)
-                .allowEmptyExpressions(true)
-                .resolveAliases(true)
-        )
-        .gatekeeperOptions(
-            GatekeeperOptions.builder()
-                .allowAliasToMultipleIndices(true)
-                .allowClosedIndices(true)
-                .allowSelectors(true)
-                .ignoreThrottled(false)
-        )
-<<<<<<< HEAD
-        .selectorOptions(
-            SelectorOptions.builder().setDefaultSelectors(IndexComponentSelector.DATA, IndexComponentSelector.FAILURES).build()
-        )
-=======
-        .selectorOptions(SelectorOptions.ALL_APPLICABLE)
->>>>>>> 930a99cc
-        .build();
-    public static final IndicesOptions STRICT_EXPAND_OPEN_FORBID_CLOSED = IndicesOptions.builder()
+        .build();
+    public static final IndicesOptions STRICT_EXPAND_OPEN_FORBID_CLOSED_IGNORE_THROTTLED = IndicesOptions.builder()
         .concreteTargetOptions(ConcreteTargetOptions.ERROR_WHEN_UNAVAILABLE_TARGETS)
         .wildcardOptions(
             WildcardOptions.builder()
@@ -919,64 +782,12 @@
         )
         .gatekeeperOptions(
             GatekeeperOptions.builder()
-                .allowClosedIndices(false)
-                .allowAliasToMultipleIndices(true)
-                .allowSelectors(true)
-                .ignoreThrottled(false)
-        )
-<<<<<<< HEAD
-        .selectorOptions(
-            SelectorOptions.builder().setDefaultSelectors(IndexComponentSelector.DATA, IndexComponentSelector.FAILURES).build()
-        )
-=======
-        .selectorOptions(SelectorOptions.DATA)
->>>>>>> 930a99cc
-        .build();
-    public static final IndicesOptions STRICT_EXPAND_OPEN_HIDDEN_FORBID_CLOSED = IndicesOptions.builder()
-        .concreteTargetOptions(ConcreteTargetOptions.ERROR_WHEN_UNAVAILABLE_TARGETS)
-        .wildcardOptions(
-            WildcardOptions.builder()
-                .matchOpen(true)
-                .matchClosed(false)
-                .includeHidden(true)
-                .allowEmptyExpressions(true)
-                .resolveAliases(true)
-        )
-        .gatekeeperOptions(
-            GatekeeperOptions.builder()
-                .allowClosedIndices(false)
-                .allowAliasToMultipleIndices(true)
-                .allowSelectors(true)
-                .ignoreThrottled(false)
-        )
-<<<<<<< HEAD
-        .selectorOptions(SelectorOptions.builder().setDefaultSelectors(IndexComponentSelector.DATA).build())
-=======
-        .selectorOptions(SelectorOptions.DATA)
->>>>>>> 930a99cc
-        .build();
-    public static final IndicesOptions STRICT_EXPAND_OPEN_FORBID_CLOSED_IGNORE_THROTTLED = IndicesOptions.builder()
-        .concreteTargetOptions(ConcreteTargetOptions.ERROR_WHEN_UNAVAILABLE_TARGETS)
-        .wildcardOptions(
-            WildcardOptions.builder()
-                .matchOpen(true)
-                .matchClosed(false)
-                .includeHidden(false)
-                .allowEmptyExpressions(true)
-                .resolveAliases(true)
-        )
-        .gatekeeperOptions(
-            GatekeeperOptions.builder()
                 .ignoreThrottled(true)
                 .allowClosedIndices(false)
                 .allowSelectors(true)
                 .allowAliasToMultipleIndices(true)
         )
-<<<<<<< HEAD
-        .selectorOptions(SelectorOptions.builder().setDefaultSelectors(IndexComponentSelector.DATA).build())
-=======
         .selectorOptions(SelectorOptions.DATA)
->>>>>>> 930a99cc
         .build();
     // PRTODO: Most users of these options will probably want to not support selectors
     public static final IndicesOptions STRICT_SINGLE_INDEX_NO_EXPAND_FORBID_CLOSED = IndicesOptions.builder()
@@ -996,11 +807,7 @@
                 .allowSelectors(true)
                 .ignoreThrottled(false)
         )
-<<<<<<< HEAD
-        .selectorOptions(SelectorOptions.builder().setDefaultSelectors(IndexComponentSelector.DATA).build())
-=======
         .selectorOptions(SelectorOptions.DATA)
->>>>>>> 930a99cc
         .build();
     public static final IndicesOptions STRICT_NO_EXPAND_FORBID_CLOSED = IndicesOptions.builder()
         .concreteTargetOptions(ConcreteTargetOptions.ERROR_WHEN_UNAVAILABLE_TARGETS)
@@ -1019,11 +826,7 @@
                 .allowSelectors(true)
                 .ignoreThrottled(false)
         )
-<<<<<<< HEAD
-        .selectorOptions(SelectorOptions.builder().setDefaultSelectors(IndexComponentSelector.DATA).build())
-=======
         .selectorOptions(SelectorOptions.DATA)
->>>>>>> 930a99cc
         .build();
 
     /**
@@ -1081,11 +884,7 @@
     }
 
     /**
-<<<<<<< HEAD
      * @return Whether selectors (dollar-sign syntax) are allowed in the index expression.
-=======
-     * @return Whether execution on failure indices is allowed.
->>>>>>> 930a99cc
      */
     public boolean allowSelectors() {
         return DataStream.isFailureStoreFeatureFlagEnabled() && gatekeeperOptions.allowSelectors();
@@ -1112,8 +911,6 @@
         return gatekeeperOptions().ignoreThrottled();
     }
 
-<<<<<<< HEAD
-=======
     /**
      * @return whether regular indices (stand-alone or backing indices) will be included in the response
      */
@@ -1128,7 +925,6 @@
         return selectorOptions().defaultSelector().shouldIncludeFailures();
     }
 
->>>>>>> 930a99cc
     public void writeIndicesOptions(StreamOutput out) throws IOException {
         EnumSet<Option> backwardsCompatibleOptions = EnumSet.noneOf(Option.class);
         if (allowNoIndices()) {
@@ -1167,16 +963,6 @@
             states.add(WildcardStates.HIDDEN);
         }
         out.writeEnumSet(states);
-<<<<<<< HEAD
-        if (out.getTransportVersion().onOrAfter(TransportVersions.V_8_14_0)
-            && out.getTransportVersion().before(TransportVersions.CONVERT_FAILURE_STORE_OPTIONS_TO_SELECTOR_OPTIONS)) {
-            // These are the old default values that older nodes will expect.
-            out.writeBoolean(true);
-            out.writeBoolean(false);
-        }
-        if (out.getTransportVersion().onOrAfter(TransportVersions.CONVERT_FAILURE_STORE_OPTIONS_TO_SELECTOR_OPTIONS)) {
-            out.writeEnumSet(selectorOptions.defaultSelectors);
-=======
         if (out.getTransportVersion()
             .between(TransportVersions.V_8_14_0, TransportVersions.CONVERT_FAILURE_STORE_OPTIONS_TO_SELECTOR_OPTIONS_INTERNALLY)) {
             out.writeBoolean(includeRegularIndices());
@@ -1184,7 +970,6 @@
         }
         if (out.getTransportVersion().onOrAfter(TransportVersions.CONVERT_FAILURE_STORE_OPTIONS_TO_SELECTOR_OPTIONS_INTERNALLY)) {
             selectorOptions.writeTo(out);
->>>>>>> 930a99cc
         }
     }
 
@@ -1205,17 +990,6 @@
             .allowSelectors(allowSelectors)
             .ignoreThrottled(options.contains(Option.IGNORE_THROTTLED))
             .build();
-<<<<<<< HEAD
-        if (in.getTransportVersion().onOrAfter(TransportVersions.V_8_14_0)
-            && in.getTransportVersion().before(TransportVersions.CONVERT_FAILURE_STORE_OPTIONS_TO_SELECTOR_OPTIONS)) {
-            // Reading from an older node, which will be sending two booleans that we must read out and ignore.
-            in.readBoolean();
-            in.readBoolean();
-        }
-        SelectorOptions selectorOptions = SelectorOptions.DEFAULT;
-        if (in.getTransportVersion().onOrAfter(TransportVersions.CONVERT_FAILURE_STORE_OPTIONS_TO_SELECTOR_OPTIONS)) {
-            selectorOptions = new SelectorOptions(in.readEnumSet(IndexComponentSelector.class));
-=======
         SelectorOptions selectorOptions = SelectorOptions.DEFAULT;
         if (in.getTransportVersion()
             .between(TransportVersions.V_8_14_0, TransportVersions.CONVERT_FAILURE_STORE_OPTIONS_TO_SELECTOR_OPTIONS_INTERNALLY)) {
@@ -1232,7 +1006,6 @@
         }
         if (in.getTransportVersion().onOrAfter(TransportVersions.CONVERT_FAILURE_STORE_OPTIONS_TO_SELECTOR_OPTIONS_INTERNALLY)) {
             selectorOptions = SelectorOptions.read(in);
->>>>>>> 930a99cc
         }
         return new IndicesOptions(
             options.contains(Option.ALLOW_UNAVAILABLE_CONCRETE_TARGETS)
@@ -1288,14 +1061,6 @@
 
         public Builder selectorOptions(SelectorOptions selectorOptions) {
             this.selectorOptions = selectorOptions;
-<<<<<<< HEAD
-            return this;
-        }
-
-        public Builder selectorOptions(SelectorOptions.Builder selectorOptions) {
-            this.selectorOptions = selectorOptions.build();
-=======
->>>>>>> 930a99cc
             return this;
         }
 
@@ -1418,10 +1183,6 @@
             request.param(ConcreteTargetOptions.IGNORE_UNAVAILABLE),
             request.param(WildcardOptions.ALLOW_NO_INDICES),
             request.param(GatekeeperOptions.IGNORE_THROTTLED),
-<<<<<<< HEAD
-=======
-            DataStream.isFailureStoreFeatureFlagEnabled() ? request.param(FAILURE_STORE_QUERY_PARAM) : INCLUDE_ONLY_REGULAR_INDICES,
->>>>>>> 930a99cc
             defaultSettings
         );
     }
@@ -1437,10 +1198,6 @@
                 map.containsKey(GatekeeperOptions.IGNORE_THROTTLED)
                     ? map.get(GatekeeperOptions.IGNORE_THROTTLED)
                     : map.get("ignoreThrottled"),
-<<<<<<< HEAD
-=======
-                map.containsKey(FAILURE_STORE_QUERY_PARAM) ? map.get(FAILURE_STORE_QUERY_PARAM) : map.get("failureStore"),
->>>>>>> 930a99cc
                 defaultSettings
             );
         }
@@ -1468,10 +1225,6 @@
             || "ignoreThrottled".equals(name)
             || WildcardOptions.ALLOW_NO_INDICES.equals(name)
             || "allowNoIndices".equals(name)
-<<<<<<< HEAD
-=======
-            || (DataStream.isFailureStoreFeatureFlagEnabled() && FAILURE_STORE_QUERY_PARAM.equals(name))
->>>>>>> 930a99cc
             || (DataStream.isFailureStoreFeatureFlagEnabled() && "failureStore".equals(name));
     }
 
@@ -1503,41 +1256,14 @@
 
         WildcardOptions wildcards = WildcardOptions.parseParameters(wildcardsString, allowNoIndicesString, defaultSettings.wildcardOptions);
         GatekeeperOptions gatekeeperOptions = GatekeeperOptions.parseParameter(ignoreThrottled, defaultSettings.gatekeeperOptions);
-<<<<<<< HEAD
-=======
-        SelectorOptions selectorOptions = DataStream.isFailureStoreFeatureFlagEnabled()
-            ? parseFailureStoreParameters(failureStoreString, defaultSettings.selectorOptions)
-            : SelectorOptions.DEFAULT;
->>>>>>> 930a99cc
 
         // note that allowAliasesToMultipleIndices is not exposed, always true (only for internal use)
         return IndicesOptions.builder()
             .concreteTargetOptions(ConcreteTargetOptions.fromParameter(ignoreUnavailableString, defaultSettings.concreteTargetOptions))
             .wildcardOptions(wildcards)
             .gatekeeperOptions(gatekeeperOptions)
-<<<<<<< HEAD
             .selectorOptions(defaultSettings.selectorOptions)
-=======
-            .selectorOptions(selectorOptions)
->>>>>>> 930a99cc
             .build();
-    }
-
-    /**
-     * @deprecated This method parses the query parameter failure_store. This is a deprecated param, and it will be replaced
-     * the selector suffix, for example `my-data-stream::data` or `my-data-stream::failures`
-     */
-    @Deprecated
-    private static SelectorOptions parseFailureStoreParameters(Object failureStoreValue, SelectorOptions defaultOptions) {
-        if (failureStoreValue == null) {
-            return defaultOptions;
-        }
-        return switch (failureStoreValue.toString()) {
-            case INCLUDE_ALL -> SelectorOptions.ALL_APPLICABLE;
-            case INCLUDE_ONLY_REGULAR_INDICES -> SelectorOptions.DATA;
-            case INCLUDE_ONLY_FAILURE_INDICES -> SelectorOptions.FAILURES;
-            default -> throw new IllegalArgumentException("No valid " + FAILURE_STORE_QUERY_PARAM + " value [" + failureStoreValue + "]");
-        };
     }
 
     @Override
@@ -1545,20 +1271,6 @@
         concreteTargetOptions.toXContent(builder, params);
         wildcardOptions.toXContent(builder, params);
         gatekeeperOptions.toXContent(builder, params);
-<<<<<<< HEAD
-=======
-        if (DataStream.isFailureStoreFeatureFlagEnabled()) {
-            String displayValue;
-            if (SelectorOptions.ALL_APPLICABLE.equals(selectorOptions())) {
-                displayValue = INCLUDE_ALL;
-            } else if (SelectorOptions.DATA.equals(selectorOptions())) {
-                displayValue = INCLUDE_ONLY_REGULAR_INDICES;
-            } else {
-                displayValue = INCLUDE_ONLY_FAILURE_INDICES;
-            }
-            builder.field(FAILURE_STORE_QUERY_PARAM, displayValue);
-        }
->>>>>>> 930a99cc
         return builder;
     }
 
@@ -1566,10 +1278,6 @@
     private static final ParseField IGNORE_UNAVAILABLE_FIELD = new ParseField(ConcreteTargetOptions.IGNORE_UNAVAILABLE);
     private static final ParseField IGNORE_THROTTLED_FIELD = new ParseField(GatekeeperOptions.IGNORE_THROTTLED).withAllDeprecated();
     private static final ParseField ALLOW_NO_INDICES_FIELD = new ParseField(WildcardOptions.ALLOW_NO_INDICES);
-<<<<<<< HEAD
-=======
-    private static final ParseField FAILURE_STORE_FIELD = new ParseField(FAILURE_STORE_QUERY_PARAM);
->>>>>>> 930a99cc
 
     public static IndicesOptions fromXContent(XContentParser parser) throws IOException {
         return fromXContent(parser, null);
@@ -1580,13 +1288,7 @@
         WildcardOptions.Builder wildcards = defaults == null ? null : WildcardOptions.builder(defaults.wildcardOptions());
         GatekeeperOptions.Builder generalOptions = GatekeeperOptions.builder()
             .ignoreThrottled(defaults != null && defaults.gatekeeperOptions().ignoreThrottled());
-<<<<<<< HEAD
-        SelectorOptions.Builder selectorOptions = defaults != null
-            ? SelectorOptions.builder(defaults.selectorOptions())
-            : SelectorOptions.builder();
-=======
         SelectorOptions selectorOptions = defaults == null ? SelectorOptions.DEFAULT : defaults.selectorOptions();
->>>>>>> 930a99cc
         Boolean allowNoIndices = defaults == null ? null : defaults.allowNoIndices();
         Boolean ignoreUnavailable = defaults == null ? null : defaults.ignoreUnavailable();
         Token token = parser.currentToken() == Token.START_OBJECT ? parser.currentToken() : parser.nextToken();
@@ -1636,22 +1338,11 @@
                     allowNoIndices = parser.booleanValue();
                 } else if (IGNORE_THROTTLED_FIELD.match(currentFieldName, parser.getDeprecationHandler())) {
                     generalOptions.ignoreThrottled(parser.booleanValue());
-<<<<<<< HEAD
                 } else {
                     throw new ElasticsearchParseException(
                         "could not read indices options. Unexpected index option [" + currentFieldName + "]"
                     );
                 }
-=======
-                } else if (DataStream.isFailureStoreFeatureFlagEnabled()
-                    && FAILURE_STORE_FIELD.match(currentFieldName, parser.getDeprecationHandler())) {
-                        selectorOptions = parseFailureStoreParameters(parser.text(), selectorOptions);
-                    } else {
-                        throw new ElasticsearchParseException(
-                            "could not read indices options. Unexpected index option [" + currentFieldName + "]"
-                        );
-                    }
->>>>>>> 930a99cc
             } else {
                 throw new ElasticsearchParseException("could not read indices options. Unexpected object field [" + currentFieldName + "]");
             }
@@ -1835,6 +1526,12 @@
             + ignoreAliases()
             + ", ignore_throttled="
             + ignoreThrottled()
+            + (DataStream.isFailureStoreFeatureFlagEnabled()
+                ? ", default_selector="
+                    + selectorOptions().defaultSelector()
+                    + ", allow_selectors="
+                    + allowSelectors()
+                : "")
             + ']';
     }
 }