/*
 * Copyright Elasticsearch B.V. and/or licensed to Elasticsearch B.V. under one
 * or more contributor license agreements. Licensed under the Elastic License
 * 2.0 and the Server Side Public License, v 1; you may not use this file except
 * in compliance with, at your election, the Elastic License 2.0 or the Server
 * Side Public License, v 1.
 */

package org.elasticsearch.index.mapper.vectors;

import org.apache.lucene.codecs.KnnVectorsFormat;
import org.apache.lucene.codecs.KnnVectorsReader;
import org.apache.lucene.codecs.KnnVectorsWriter;
import org.apache.lucene.codecs.lucene99.Lucene99HnswVectorsFormat;
import org.apache.lucene.document.BinaryDocValuesField;
import org.apache.lucene.document.Field;
import org.apache.lucene.document.FieldType;
import org.apache.lucene.document.FloatDocValuesField;
import org.apache.lucene.document.KnnByteVectorField;
import org.apache.lucene.document.KnnFloatVectorField;
import org.apache.lucene.index.BinaryDocValues;
import org.apache.lucene.index.ByteVectorValues;
import org.apache.lucene.index.FilterLeafReader;
import org.apache.lucene.index.FloatVectorValues;
import org.apache.lucene.index.LeafReader;
import org.apache.lucene.index.NumericDocValues;
import org.apache.lucene.index.SegmentReadState;
import org.apache.lucene.index.SegmentWriteState;
import org.apache.lucene.index.VectorEncoding;
import org.apache.lucene.index.VectorSimilarityFunction;
import org.apache.lucene.search.FieldExistsQuery;
import org.apache.lucene.search.Query;
import org.apache.lucene.search.join.BitSetProducer;
import org.apache.lucene.util.BitUtil;
import org.apache.lucene.util.BytesRef;
import org.apache.lucene.util.VectorUtil;
import org.elasticsearch.common.ParsingException;
import org.elasticsearch.common.xcontent.support.XContentMapValues;
import org.elasticsearch.features.NodeFeature;
import org.elasticsearch.index.IndexVersion;
import org.elasticsearch.index.IndexVersions;
import org.elasticsearch.index.codec.vectors.ES813FlatVectorFormat;
import org.elasticsearch.index.codec.vectors.ES813Int8FlatVectorFormat;
import org.elasticsearch.index.codec.vectors.ES814HnswScalarQuantizedVectorsFormat;
import org.elasticsearch.index.codec.vectors.ES815BitFlatVectorFormat;
import org.elasticsearch.index.codec.vectors.ES815HnswBitVectorsFormat;
import org.elasticsearch.index.fielddata.FieldDataContext;
import org.elasticsearch.index.fielddata.IndexFieldData;
import org.elasticsearch.index.mapper.ArraySourceValueFetcher;
import org.elasticsearch.index.mapper.DocumentParserContext;
import org.elasticsearch.index.mapper.FieldMapper;
import org.elasticsearch.index.mapper.MappedFieldType;
import org.elasticsearch.index.mapper.Mapper;
import org.elasticsearch.index.mapper.MapperBuilderContext;
import org.elasticsearch.index.mapper.MapperParsingException;
import org.elasticsearch.index.mapper.MappingParser;
import org.elasticsearch.index.mapper.SimpleMappedFieldType;
import org.elasticsearch.index.mapper.SourceLoader;
import org.elasticsearch.index.mapper.TextSearchInfo;
import org.elasticsearch.index.mapper.ValueFetcher;
import org.elasticsearch.index.query.SearchExecutionContext;
import org.elasticsearch.search.DocValueFormat;
import org.elasticsearch.search.aggregations.support.CoreValuesSourceType;
import org.elasticsearch.search.vectors.DenseVectorQuery;
import org.elasticsearch.search.vectors.ESDiversifyingChildrenByteKnnVectorQuery;
import org.elasticsearch.search.vectors.ESDiversifyingChildrenFloatKnnVectorQuery;
import org.elasticsearch.search.vectors.ESKnnByteVectorQuery;
import org.elasticsearch.search.vectors.ESKnnFloatVectorQuery;
import org.elasticsearch.search.vectors.VectorData;
import org.elasticsearch.search.vectors.VectorSimilarityQuery;
import org.elasticsearch.xcontent.ToXContent;
import org.elasticsearch.xcontent.XContentBuilder;
import org.elasticsearch.xcontent.XContentParser;
import org.elasticsearch.xcontent.XContentParser.Token;

import java.io.IOException;
import java.nio.ByteBuffer;
import java.nio.ByteOrder;
import java.time.ZoneId;
import java.util.Arrays;
import java.util.HexFormat;
import java.util.Locale;
import java.util.Map;
import java.util.Objects;
import java.util.Optional;
import java.util.function.Function;
import java.util.function.Supplier;
import java.util.stream.Stream;

import static org.elasticsearch.common.Strings.format;
import static org.elasticsearch.common.xcontent.XContentParserUtils.ensureExpectedToken;
import static org.elasticsearch.index.IndexVersions.DEFAULT_DENSE_VECTOR_TO_INT8_HNSW;

/**
 * A {@link FieldMapper} for indexing a dense vector of floats.
 */
public class DenseVectorFieldMapper extends FieldMapper {
    public static final String COSINE_MAGNITUDE_FIELD_SUFFIX = "._magnitude";
    private static final float EPS = 1e-3f;

    static boolean isNotUnitVector(float magnitude) {
        return Math.abs(magnitude - 1.0f) > EPS;
    }

    public static final NodeFeature INT4_QUANTIZATION = new NodeFeature("mapper.vectors.int4_quantization");
    public static final NodeFeature BIT_VECTORS = new NodeFeature("mapper.vectors.bit_vectors");

    public static final IndexVersion MAGNITUDE_STORED_INDEX_VERSION = IndexVersions.V_7_5_0;
    public static final IndexVersion INDEXED_BY_DEFAULT_INDEX_VERSION = IndexVersions.FIRST_DETACHED_INDEX_VERSION;
    public static final IndexVersion NORMALIZE_COSINE = IndexVersions.NORMALIZED_VECTOR_COSINE;
    public static final IndexVersion DEFAULT_TO_INT8 = DEFAULT_DENSE_VECTOR_TO_INT8_HNSW;
    public static final IndexVersion LITTLE_ENDIAN_FLOAT_STORED_INDEX_VERSION = IndexVersions.V_8_9_0;

    public static final String CONTENT_TYPE = "dense_vector";
    public static short MAX_DIMS_COUNT = 4096; // maximum allowed number of dimensions
    public static int MAX_DIMS_COUNT_BIT = 4096 * Byte.SIZE; // maximum allowed number of dimensions

    public static short MIN_DIMS_FOR_DYNAMIC_FLOAT_MAPPING = 128; // minimum number of dims for floats to be dynamically mapped to vector
    public static final int MAGNITUDE_BYTES = 4;

    private static DenseVectorFieldMapper toType(FieldMapper in) {
        return (DenseVectorFieldMapper) in;
    }

    public static class Builder extends FieldMapper.Builder {

        private final Parameter<ElementType> elementType = new Parameter<>("element_type", false, () -> ElementType.FLOAT, (n, c, o) -> {
            ElementType elementType = namesToElementType.get((String) o);
            if (elementType == null) {
                throw new MapperParsingException("invalid element_type [" + o + "]; available types are " + namesToElementType.keySet());
            }
            return elementType;
        }, m -> toType(m).fieldType().elementType, XContentBuilder::field, Objects::toString);

        // This is defined as updatable because it can be updated once, from [null] to a valid dim size,
        // by a dynamic mapping update. Once it has been set, however, the value cannot be changed.
        private final Parameter<Integer> dims = new Parameter<>("dims", true, () -> null, (n, c, o) -> {
            if (o instanceof Integer == false) {
                throw new MapperParsingException("Property [dims] on field [" + n + "] must be an integer but got [" + o + "]");
            }
            int dims = XContentMapValues.nodeIntegerValue(o);
            int maxDims = elementType.getValue() == ElementType.BIT ? MAX_DIMS_COUNT_BIT : MAX_DIMS_COUNT;
            int minDims = elementType.getValue() == ElementType.BIT ? Byte.SIZE : 1;
            if (dims < minDims || dims > maxDims) {
                throw new MapperParsingException(
                    "The number of dimensions for field ["
                        + n
                        + "] should be in the range ["
                        + minDims
                        + ", "
                        + maxDims
                        + "] but was ["
                        + dims
                        + "]"
                );
            }
            if (elementType.getValue() == ElementType.BIT) {
                if (dims % Byte.SIZE != 0) {
                    throw new MapperParsingException(
                        "The number of dimensions for field [" + n + "] should be a multiple of 8 but was [" + dims + "]"
                    );
                }
            }
            return dims;
        }, m -> toType(m).fieldType().dims, XContentBuilder::field, Object::toString).setSerializerCheck((id, ic, v) -> v != null)
            .setMergeValidator((previous, current, c) -> previous == null || Objects.equals(previous, current));
        private final Parameter<VectorSimilarity> similarity;

        private final Parameter<IndexOptions> indexOptions;

        private final Parameter<Boolean> indexed;
        private final Parameter<Map<String, String>> meta = Parameter.metaParam();

        final IndexVersion indexVersionCreated;

        public Builder(String name, IndexVersion indexVersionCreated) {
            super(name);
            this.indexVersionCreated = indexVersionCreated;
            final boolean indexedByDefault = indexVersionCreated.onOrAfter(INDEXED_BY_DEFAULT_INDEX_VERSION);
            final boolean defaultInt8Hnsw = indexVersionCreated.onOrAfter(DEFAULT_DENSE_VECTOR_TO_INT8_HNSW);
            this.indexed = Parameter.indexParam(m -> toType(m).fieldType().indexed, indexedByDefault);
            if (indexedByDefault) {
                // Only serialize on newer index versions to prevent breaking existing indices when upgrading
                this.indexed.alwaysSerialize();
            }
            this.similarity = Parameter.enumParam(
                "similarity",
                false,
                m -> toType(m).fieldType().similarity,
                (Supplier<VectorSimilarity>) () -> {
                    if (indexedByDefault && indexed.getValue()) {
                        return elementType.getValue() == ElementType.BIT ? VectorSimilarity.L2_NORM : VectorSimilarity.COSINE;
                    }
                    return null;
                },
                VectorSimilarity.class
            ).acceptsNull().setSerializerCheck((id, ic, v) -> v != null).addValidator(vectorSim -> {
                if (vectorSim == null) {
                    return;
                }
                if (elementType.getValue() == ElementType.BIT && vectorSim != VectorSimilarity.L2_NORM) {
                    throw new IllegalArgumentException(
                        "The [" + VectorSimilarity.L2_NORM + "] similarity is the only supported similarity for bit vectors"
                    );
                }
            });
            this.indexOptions = new Parameter<>(
                "index_options",
                true,
                () -> defaultInt8Hnsw && elementType.getValue() == ElementType.FLOAT && this.indexed.getValue()
                    ? new Int8HnswIndexOptions(
                        Lucene99HnswVectorsFormat.DEFAULT_MAX_CONN,
                        Lucene99HnswVectorsFormat.DEFAULT_BEAM_WIDTH,
                        null
                    )
                    : null,
                (n, c, o) -> o == null ? null : parseIndexOptions(n, o),
                m -> toType(m).indexOptions,
                (b, n, v) -> {
                    if (v != null) {
                        b.field(n, v);
                    }
                },
                Objects::toString
            ).setSerializerCheck((id, ic, v) -> v != null).addValidator(v -> {
                if (v != null && dims.isConfigured() && dims.get() != null) {
                    v.validateDimension(dims.get());
                }
                if (v != null && v.supportsElementType(elementType.getValue()) == false) {
                    throw new IllegalArgumentException(
                        "[element_type] cannot be [" + elementType.getValue().toString() + "] when using index type [" + v.type + "]"
                    );
                }
            })
                .acceptsNull()
                .setMergeValidator((previous, current, c) -> previous == null || current == null || previous.updatableTo(current));
            if (defaultInt8Hnsw) {
                this.indexOptions.alwaysSerialize();
            }
            this.indexed.addValidator(v -> {
                if (v) {
                    if (similarity.getValue() == null) {
                        throw new IllegalArgumentException("Field [index] requires field [similarity] to be configured and not null");
                    }
                } else {
                    if (similarity.isConfigured() && similarity.getValue() != null) {
                        throw new IllegalArgumentException(
                            "Field [similarity] can only be specified for a field of type [dense_vector] when it is indexed"
                        );
                    }
                    if (indexOptions.isConfigured() && indexOptions.getValue() != null) {
                        throw new IllegalArgumentException(
                            "Field [index_options] can only be specified for a field of type [dense_vector] when it is indexed"
                        );
                    }
                }
            });
        }

        @Override
        protected Parameter<?>[] getParameters() {
            return new Parameter<?>[] { elementType, dims, indexed, similarity, indexOptions, meta };
        }

        public Builder similarity(VectorSimilarity vectorSimilarity) {
            similarity.setValue(vectorSimilarity);
            return this;
        }

        public Builder dimensions(int dimensions) {
            this.dims.setValue(dimensions);
            return this;
        }

        public Builder elementType(ElementType elementType) {
            this.elementType.setValue(elementType);
            return this;
        }

        @Override
        public DenseVectorFieldMapper build(MapperBuilderContext context) {
            // Validate again here because the dimensions or element type could have been set programmatically,
            // which affects index option validity
            validate();
            return new DenseVectorFieldMapper(
                leafName(),
                new DenseVectorFieldType(
                    context.buildFullName(leafName()),
                    indexVersionCreated,
                    elementType.getValue(),
                    dims.getValue(),
                    indexed.getValue(),
                    similarity.getValue(),
                    indexOptions.getValue(),
                    meta.getValue()
                ),
                indexOptions.getValue(),
                indexVersionCreated,
                multiFieldsBuilder.build(this, context),
                copyTo
            );
        }
    }

    public enum ElementType {

        BYTE {

            @Override
            public String toString() {
                return "byte";
            }

            @Override
            public void writeValue(ByteBuffer byteBuffer, float value) {
                byteBuffer.put((byte) value);
            }

            @Override
            public void readAndWriteValue(ByteBuffer byteBuffer, XContentBuilder b) throws IOException {
                b.value(byteBuffer.get());
            }

            private KnnByteVectorField createKnnVectorField(String name, byte[] vector, VectorSimilarityFunction function) {
                if (vector == null) {
                    throw new IllegalArgumentException("vector value must not be null");
                }
                FieldType denseVectorFieldType = new FieldType();
                denseVectorFieldType.setVectorAttributes(vector.length, VectorEncoding.BYTE, function);
                denseVectorFieldType.freeze();
                return new KnnByteVectorField(name, vector, denseVectorFieldType);
            }

            @Override
            IndexFieldData.Builder fielddataBuilder(DenseVectorFieldType denseVectorFieldType, FieldDataContext fieldDataContext) {
                return new VectorIndexFieldData.Builder(
                    denseVectorFieldType.name(),
                    CoreValuesSourceType.KEYWORD,
                    denseVectorFieldType.indexVersionCreated,
                    this,
                    denseVectorFieldType.dims,
                    denseVectorFieldType.indexed,
                    r -> r
                );
            }

            @Override
            public void checkVectorBounds(float[] vector) {
                checkNanAndInfinite(vector);

                StringBuilder errorBuilder = null;

                for (int index = 0; index < vector.length; ++index) {
                    float value = vector[index];

                    if (value % 1.0f != 0.0f) {
                        errorBuilder = new StringBuilder(
                            "element_type ["
                                + this
                                + "] vectors only support non-decimal values but found decimal value ["
                                + value
                                + "] at dim ["
                                + index
                                + "];"
                        );
                        break;
                    }

                    if (value < Byte.MIN_VALUE || value > Byte.MAX_VALUE) {
                        errorBuilder = new StringBuilder(
                            "element_type ["
                                + this
                                + "] vectors only support integers between ["
                                + Byte.MIN_VALUE
                                + ", "
                                + Byte.MAX_VALUE
                                + "] but found ["
                                + value
                                + "] at dim ["
                                + index
                                + "];"
                        );
                        break;
                    }
                }

                if (errorBuilder != null) {
                    throw new IllegalArgumentException(appendErrorElements(errorBuilder, vector).toString());
                }
            }

            @Override
            void checkVectorMagnitude(
                VectorSimilarity similarity,
                Function<StringBuilder, StringBuilder> appender,
                float squaredMagnitude
            ) {
                StringBuilder errorBuilder = null;

                if (similarity == VectorSimilarity.COSINE && Math.sqrt(squaredMagnitude) == 0.0f) {
                    errorBuilder = new StringBuilder(
                        "The [" + VectorSimilarity.COSINE + "] similarity does not support vectors with zero magnitude."
                    );
                }

                if (errorBuilder != null) {
                    throw new IllegalArgumentException(appender.apply(errorBuilder).toString());
                }
            }

            @Override
            public double computeSquaredMagnitude(VectorData vectorData) {
                return VectorUtil.dotProduct(vectorData.asByteVector(), vectorData.asByteVector());
            }

            private VectorData parseVectorArray(DocumentParserContext context, DenseVectorFieldMapper fieldMapper) throws IOException {
                int index = 0;
                byte[] vector = new byte[fieldMapper.fieldType().dims];
                float squaredMagnitude = 0;
                for (XContentParser.Token token = context.parser().nextToken(); token != Token.END_ARRAY; token = context.parser()
                    .nextToken()) {
                    fieldMapper.checkDimensionExceeded(index, context);
                    ensureExpectedToken(Token.VALUE_NUMBER, token, context.parser());
                    final int value;
                    if (context.parser().numberType() != XContentParser.NumberType.INT) {
                        float floatValue = context.parser().floatValue(true);
                        if (floatValue % 1.0f != 0.0f) {
                            throw new IllegalArgumentException(
                                "element_type ["
                                    + this
                                    + "] vectors only support non-decimal values but found decimal value ["
                                    + floatValue
                                    + "] at dim ["
                                    + index
                                    + "];"
                            );
                        }
                        value = (int) floatValue;
                    } else {
                        value = context.parser().intValue(true);
                    }
                    if (value < Byte.MIN_VALUE || value > Byte.MAX_VALUE) {
                        throw new IllegalArgumentException(
                            "element_type ["
                                + this
                                + "] vectors only support integers between ["
                                + Byte.MIN_VALUE
                                + ", "
                                + Byte.MAX_VALUE
                                + "] but found ["
                                + value
                                + "] at dim ["
                                + index
                                + "];"
                        );
                    }
                    vector[index++] = (byte) value;
                    squaredMagnitude += value * value;
                }
                fieldMapper.checkDimensionMatches(index, context);
                checkVectorMagnitude(fieldMapper.fieldType().similarity, errorByteElementsAppender(vector), squaredMagnitude);
                return VectorData.fromBytes(vector);
            }

            private VectorData parseHexEncodedVector(DocumentParserContext context, DenseVectorFieldMapper fieldMapper) throws IOException {
                byte[] decodedVector = HexFormat.of().parseHex(context.parser().text());
                fieldMapper.checkDimensionMatches(decodedVector.length, context);
                VectorData vectorData = VectorData.fromBytes(decodedVector);
                double squaredMagnitude = computeSquaredMagnitude(vectorData);
                checkVectorMagnitude(
                    fieldMapper.fieldType().similarity,
                    errorByteElementsAppender(decodedVector),
                    (float) squaredMagnitude
                );
                return vectorData;
            }

            @Override
            VectorData parseKnnVector(DocumentParserContext context, DenseVectorFieldMapper fieldMapper) throws IOException {
                XContentParser.Token token = context.parser().currentToken();
                return switch (token) {
                    case START_ARRAY -> parseVectorArray(context, fieldMapper);
                    case VALUE_STRING -> parseHexEncodedVector(context, fieldMapper);
                    default -> throw new ParsingException(
                        context.parser().getTokenLocation(),
                        format("Unsupported type [%s] for provided value [%s]", token, context.parser().text())
                    );
                };
            }

            @Override
            public void parseKnnVectorAndIndex(DocumentParserContext context, DenseVectorFieldMapper fieldMapper) throws IOException {
                VectorData vectorData = parseKnnVector(context, fieldMapper);
                Field field = createKnnVectorField(
                    fieldMapper.fieldType().name(),
                    vectorData.asByteVector(),
                    fieldMapper.fieldType().similarity.vectorSimilarityFunction(fieldMapper.indexCreatedVersion, this)
                );
                context.doc().addWithKey(fieldMapper.fieldType().name(), field);
            }

            @Override
            int getNumBytes(int dimensions) {
                return dimensions;
            }

            @Override
            ByteBuffer createByteBuffer(IndexVersion indexVersion, int numBytes) {
                return ByteBuffer.wrap(new byte[numBytes]);
            }

            @Override
            int parseDimensionCount(DocumentParserContext context) throws IOException {
                XContentParser.Token currentToken = context.parser().currentToken();
                return switch (currentToken) {
                    case START_ARRAY -> {
                        int index = 0;
                        for (Token token = context.parser().nextToken(); token != Token.END_ARRAY; token = context.parser().nextToken()) {
                            index++;
                        }
                        yield index;
                    }
                    case VALUE_STRING -> {
                        byte[] decodedVector = HexFormat.of().parseHex(context.parser().text());
                        yield decodedVector.length;
                    }
                    default -> throw new ParsingException(
                        context.parser().getTokenLocation(),
                        format("Unsupported type [%s] for provided value [%s]", currentToken, context.parser().text())
                    );
                };
            }
        },

        FLOAT {

            @Override
            public String toString() {
                return "float";
            }

            @Override
            public void writeValue(ByteBuffer byteBuffer, float value) {
                byteBuffer.putFloat(value);
            }

            @Override
            public void readAndWriteValue(ByteBuffer byteBuffer, XContentBuilder b) throws IOException {
                b.value(byteBuffer.getFloat());
            }

            private KnnFloatVectorField createKnnVectorField(String name, float[] vector, VectorSimilarityFunction function) {
                if (vector == null) {
                    throw new IllegalArgumentException("vector value must not be null");
                }
                FieldType denseVectorFieldType = new FieldType();
                denseVectorFieldType.setVectorAttributes(vector.length, VectorEncoding.FLOAT32, function);
                denseVectorFieldType.freeze();
                return new KnnFloatVectorField(name, vector, denseVectorFieldType);
            }

            @Override
            IndexFieldData.Builder fielddataBuilder(DenseVectorFieldType denseVectorFieldType, FieldDataContext fieldDataContext) {
                return new VectorIndexFieldData.Builder(
                    denseVectorFieldType.name(),
                    CoreValuesSourceType.KEYWORD,
                    denseVectorFieldType.indexVersionCreated,
                    this,
                    denseVectorFieldType.dims,
                    denseVectorFieldType.indexed,
                    denseVectorFieldType.indexVersionCreated.onOrAfter(NORMALIZE_COSINE)
                        && denseVectorFieldType.indexed
                        && denseVectorFieldType.similarity.equals(VectorSimilarity.COSINE) ? r -> new FilterLeafReader(r) {
                            @Override
                            public CacheHelper getCoreCacheHelper() {
                                return r.getCoreCacheHelper();
                            }

                            @Override
                            public CacheHelper getReaderCacheHelper() {
                                return r.getReaderCacheHelper();
                            }

                            @Override
                            public FloatVectorValues getFloatVectorValues(String fieldName) throws IOException {
                                FloatVectorValues values = in.getFloatVectorValues(fieldName);
                                if (values == null) {
                                    return null;
                                }
                                return new DenormalizedCosineFloatVectorValues(
                                    values,
                                    in.getNumericDocValues(fieldName + COSINE_MAGNITUDE_FIELD_SUFFIX)
                                );
                            }
                        } : r -> r
                );
            }

            @Override
            public void checkVectorBounds(float[] vector) {
                checkNanAndInfinite(vector);
            }

            @Override
            void checkVectorMagnitude(
                VectorSimilarity similarity,
                Function<StringBuilder, StringBuilder> appender,
                float squaredMagnitude
            ) {
                StringBuilder errorBuilder = null;

                if (Float.isNaN(squaredMagnitude) || Float.isInfinite(squaredMagnitude)) {
                    errorBuilder = new StringBuilder(
                        "NaN or Infinite magnitude detected, this usually means the vector values are too extreme to fit within a float."
                    );
                }
                if (errorBuilder != null) {
                    throw new IllegalArgumentException(appender.apply(errorBuilder).toString());
                }

                if (similarity == VectorSimilarity.DOT_PRODUCT && isNotUnitVector(squaredMagnitude)) {
                    errorBuilder = new StringBuilder(
                        "The [" + VectorSimilarity.DOT_PRODUCT + "] similarity can only be used with unit-length vectors."
                    );
                } else if (similarity == VectorSimilarity.COSINE && Math.sqrt(squaredMagnitude) == 0.0f) {
                    errorBuilder = new StringBuilder(
                        "The [" + VectorSimilarity.COSINE + "] similarity does not support vectors with zero magnitude."
                    );
                }

                if (errorBuilder != null) {
                    throw new IllegalArgumentException(appender.apply(errorBuilder).toString());
                }
            }

            @Override
            public double computeSquaredMagnitude(VectorData vectorData) {
                return VectorUtil.dotProduct(vectorData.asFloatVector(), vectorData.asFloatVector());
            }

            @Override
            public void parseKnnVectorAndIndex(DocumentParserContext context, DenseVectorFieldMapper fieldMapper) throws IOException {
                int index = 0;
                float[] vector = new float[fieldMapper.fieldType().dims];
                float squaredMagnitude = 0;
                for (Token token = context.parser().nextToken(); token != Token.END_ARRAY; token = context.parser().nextToken()) {
                    fieldMapper.checkDimensionExceeded(index, context);
                    ensureExpectedToken(Token.VALUE_NUMBER, token, context.parser());

                    float value = context.parser().floatValue(true);
                    vector[index++] = value;
                    squaredMagnitude += value * value;
                }
                fieldMapper.checkDimensionMatches(index, context);
                checkVectorBounds(vector);
                checkVectorMagnitude(fieldMapper.fieldType().similarity, errorFloatElementsAppender(vector), squaredMagnitude);
                if (fieldMapper.indexCreatedVersion.onOrAfter(NORMALIZE_COSINE)
                    && fieldMapper.fieldType().similarity.equals(VectorSimilarity.COSINE)
                    && isNotUnitVector(squaredMagnitude)) {
                    float length = (float) Math.sqrt(squaredMagnitude);
                    for (int i = 0; i < vector.length; i++) {
                        vector[i] /= length;
                    }
                    final String fieldName = fieldMapper.fieldType().name() + COSINE_MAGNITUDE_FIELD_SUFFIX;
                    Field magnitudeField = new FloatDocValuesField(fieldName, length);
                    context.doc().addWithKey(fieldName, magnitudeField);
                }
                Field field = createKnnVectorField(
                    fieldMapper.fieldType().name(),
                    vector,
                    fieldMapper.fieldType().similarity.vectorSimilarityFunction(fieldMapper.indexCreatedVersion, this)
                );
                context.doc().addWithKey(fieldMapper.fieldType().name(), field);
            }

            @Override
            VectorData parseKnnVector(DocumentParserContext context, DenseVectorFieldMapper fieldMapper) throws IOException {
                int index = 0;
                float squaredMagnitude = 0;
                float[] vector = new float[fieldMapper.fieldType().dims];
                for (Token token = context.parser().nextToken(); token != Token.END_ARRAY; token = context.parser().nextToken()) {
                    fieldMapper.checkDimensionExceeded(index, context);
                    ensureExpectedToken(Token.VALUE_NUMBER, token, context.parser());
                    float value = context.parser().floatValue(true);
                    vector[index] = value;
                    squaredMagnitude += value * value;
                    index++;
                }
                fieldMapper.checkDimensionMatches(index, context);
                checkVectorBounds(vector);
                checkVectorMagnitude(fieldMapper.fieldType().similarity, errorFloatElementsAppender(vector), squaredMagnitude);
                return VectorData.fromFloats(vector);
            }

            @Override
            int getNumBytes(int dimensions) {
                return dimensions * Float.BYTES;
            }

            @Override
            ByteBuffer createByteBuffer(IndexVersion indexVersion, int numBytes) {
                return indexVersion.onOrAfter(LITTLE_ENDIAN_FLOAT_STORED_INDEX_VERSION)
                    ? ByteBuffer.wrap(new byte[numBytes]).order(ByteOrder.LITTLE_ENDIAN)
                    : ByteBuffer.wrap(new byte[numBytes]);
            }
        },

        BIT {

            @Override
            public String toString() {
                return "bit";
            }

            @Override
            public void writeValue(ByteBuffer byteBuffer, float value) {
                byteBuffer.put((byte) value);
            }

            @Override
            public void readAndWriteValue(ByteBuffer byteBuffer, XContentBuilder b) throws IOException {
                b.value(byteBuffer.get());
            }

            private KnnByteVectorField createKnnVectorField(String name, byte[] vector, VectorSimilarityFunction function) {
                if (vector == null) {
                    throw new IllegalArgumentException("vector value must not be null");
                }
                FieldType denseVectorFieldType = new FieldType();
                denseVectorFieldType.setVectorAttributes(vector.length, VectorEncoding.BYTE, function);
                denseVectorFieldType.freeze();
                return new KnnByteVectorField(name, vector, denseVectorFieldType);
            }

            @Override
            IndexFieldData.Builder fielddataBuilder(DenseVectorFieldType denseVectorFieldType, FieldDataContext fieldDataContext) {
                return new VectorIndexFieldData.Builder(
                    denseVectorFieldType.name(),
                    CoreValuesSourceType.KEYWORD,
                    denseVectorFieldType.indexVersionCreated,
                    this,
                    denseVectorFieldType.dims,
                    denseVectorFieldType.indexed,
                    r -> r
                );
            }

            @Override
            public void checkVectorBounds(float[] vector) {
                checkNanAndInfinite(vector);

                StringBuilder errorBuilder = null;

                for (int index = 0; index < vector.length; ++index) {
                    float value = vector[index];

                    if (value % 1.0f != 0.0f) {
                        errorBuilder = new StringBuilder(
                            "element_type ["
                                + this
                                + "] vectors only support non-decimal values but found decimal value ["
                                + value
                                + "] at dim ["
                                + index
                                + "];"
                        );
                        break;
                    }

                    if (value < Byte.MIN_VALUE || value > Byte.MAX_VALUE) {
                        errorBuilder = new StringBuilder(
                            "element_type ["
                                + this
                                + "] vectors only support integers between ["
                                + Byte.MIN_VALUE
                                + ", "
                                + Byte.MAX_VALUE
                                + "] but found ["
                                + value
                                + "] at dim ["
                                + index
                                + "];"
                        );
                        break;
                    }
                }

                if (errorBuilder != null) {
                    throw new IllegalArgumentException(appendErrorElements(errorBuilder, vector).toString());
                }
            }

            @Override
            void checkVectorMagnitude(
                VectorSimilarity similarity,
                Function<StringBuilder, StringBuilder> appender,
                float squaredMagnitude
            ) {}

            @Override
            public double computeSquaredMagnitude(VectorData vectorData) {
                int count = 0;
                int i = 0;
                byte[] byteBits = vectorData.asByteVector();
                for (int upperBound = byteBits.length & -8; i < upperBound; i += 8) {
                    count += Long.bitCount((long) BitUtil.VH_NATIVE_LONG.get(byteBits, i));
                }

                while (i < byteBits.length) {
                    count += Integer.bitCount(byteBits[i] & 255);
                    ++i;
                }
                return count;
            }

            private VectorData parseVectorArray(DocumentParserContext context, DenseVectorFieldMapper fieldMapper) throws IOException {
                int index = 0;
                byte[] vector = new byte[fieldMapper.fieldType().dims / Byte.SIZE];
                for (XContentParser.Token token = context.parser().nextToken(); token != Token.END_ARRAY; token = context.parser()
                    .nextToken()) {
                    fieldMapper.checkDimensionExceeded(index, context);
                    ensureExpectedToken(Token.VALUE_NUMBER, token, context.parser());
                    final int value;
                    if (context.parser().numberType() != XContentParser.NumberType.INT) {
                        float floatValue = context.parser().floatValue(true);
                        if (floatValue % 1.0f != 0.0f) {
                            throw new IllegalArgumentException(
                                "element_type ["
                                    + this
                                    + "] vectors only support non-decimal values but found decimal value ["
                                    + floatValue
                                    + "] at dim ["
                                    + index
                                    + "];"
                            );
                        }
                        value = (int) floatValue;
                    } else {
                        value = context.parser().intValue(true);
                    }
                    if (value < Byte.MIN_VALUE || value > Byte.MAX_VALUE) {
                        throw new IllegalArgumentException(
                            "element_type ["
                                + this
                                + "] vectors only support integers between ["
                                + Byte.MIN_VALUE
                                + ", "
                                + Byte.MAX_VALUE
                                + "] but found ["
                                + value
                                + "] at dim ["
                                + index
                                + "];"
                        );
                    }
                    if (index >= vector.length) {
                        throw new IllegalArgumentException(
                            "The number of dimensions for field ["
                                + fieldMapper.fieldType().name()
                                + "] should be ["
                                + fieldMapper.fieldType().dims
                                + "] but found ["
                                + (index + 1) * Byte.SIZE
                                + "]"
                        );
                    }
                    vector[index++] = (byte) value;
                }
                fieldMapper.checkDimensionMatches(index * Byte.SIZE, context);
                return VectorData.fromBytes(vector);
            }

            private VectorData parseHexEncodedVector(DocumentParserContext context, DenseVectorFieldMapper fieldMapper) throws IOException {
                byte[] decodedVector = HexFormat.of().parseHex(context.parser().text());
                fieldMapper.checkDimensionMatches(decodedVector.length * Byte.SIZE, context);
                return VectorData.fromBytes(decodedVector);
            }

            @Override
            VectorData parseKnnVector(DocumentParserContext context, DenseVectorFieldMapper fieldMapper) throws IOException {
                XContentParser.Token token = context.parser().currentToken();
                return switch (token) {
                    case START_ARRAY -> parseVectorArray(context, fieldMapper);
                    case VALUE_STRING -> parseHexEncodedVector(context, fieldMapper);
                    default -> throw new ParsingException(
                        context.parser().getTokenLocation(),
                        format("Unsupported type [%s] for provided value [%s]", token, context.parser().text())
                    );
                };
            }

            @Override
            public void parseKnnVectorAndIndex(DocumentParserContext context, DenseVectorFieldMapper fieldMapper) throws IOException {
                VectorData vectorData = parseKnnVector(context, fieldMapper);
                Field field = createKnnVectorField(
                    fieldMapper.fieldType().name(),
                    vectorData.asByteVector(),
                    fieldMapper.fieldType().similarity.vectorSimilarityFunction(fieldMapper.indexCreatedVersion, this)
                );
                context.doc().addWithKey(fieldMapper.fieldType().name(), field);
            }

            @Override
            int getNumBytes(int dimensions) {
                assert dimensions % Byte.SIZE == 0;
                return dimensions / Byte.SIZE;
            }

            @Override
            ByteBuffer createByteBuffer(IndexVersion indexVersion, int numBytes) {
                return ByteBuffer.wrap(new byte[numBytes]);
            }

            @Override
            int parseDimensionCount(DocumentParserContext context) throws IOException {
                XContentParser.Token currentToken = context.parser().currentToken();
                return switch (currentToken) {
                    case START_ARRAY -> {
                        int index = 0;
                        for (Token token = context.parser().nextToken(); token != Token.END_ARRAY; token = context.parser().nextToken()) {
                            index++;
                        }
                        yield index * Byte.SIZE;
                    }
                    case VALUE_STRING -> {
                        byte[] decodedVector = HexFormat.of().parseHex(context.parser().text());
                        yield decodedVector.length * Byte.SIZE;
                    }
                    default -> throw new ParsingException(
                        context.parser().getTokenLocation(),
                        format("Unsupported type [%s] for provided value [%s]", currentToken, context.parser().text())
                    );
                };
            }

            @Override
            public void checkDimensions(int dvDims, int qvDims) {
                if (dvDims != qvDims * Byte.SIZE) {
                    throw new IllegalArgumentException(
                        "The query vector has a different number of dimensions ["
                            + qvDims * Byte.SIZE
                            + "] than the document vectors ["
                            + dvDims
                            + "]."
                    );
                }
            }
        };

        public abstract void writeValue(ByteBuffer byteBuffer, float value);

        public abstract void readAndWriteValue(ByteBuffer byteBuffer, XContentBuilder b) throws IOException;

        abstract IndexFieldData.Builder fielddataBuilder(DenseVectorFieldType denseVectorFieldType, FieldDataContext fieldDataContext);

        abstract void parseKnnVectorAndIndex(DocumentParserContext context, DenseVectorFieldMapper fieldMapper) throws IOException;

        abstract VectorData parseKnnVector(DocumentParserContext context, DenseVectorFieldMapper fieldMapper) throws IOException;

        abstract int getNumBytes(int dimensions);

        abstract ByteBuffer createByteBuffer(IndexVersion indexVersion, int numBytes);

        public abstract void checkVectorBounds(float[] vector);

        abstract void checkVectorMagnitude(
            VectorSimilarity similarity,
            Function<StringBuilder, StringBuilder> errorElementsAppender,
            float squaredMagnitude
        );

        public void checkDimensions(int dvDims, int qvDims) {
            if (dvDims != qvDims) {
                throw new IllegalArgumentException(
                    "The query vector has a different number of dimensions [" + qvDims + "] than the document vectors [" + dvDims + "]."
                );
            }
        }

        int parseDimensionCount(DocumentParserContext context) throws IOException {
            int index = 0;
            for (Token token = context.parser().nextToken(); token != Token.END_ARRAY; token = context.parser().nextToken()) {
                index++;
            }
            return index;
        }

        void checkNanAndInfinite(float[] vector) {
            StringBuilder errorBuilder = null;

            for (int index = 0; index < vector.length; ++index) {
                float value = vector[index];

                if (Float.isNaN(value)) {
                    errorBuilder = new StringBuilder(
                        "element_type [" + this + "] vectors do not support NaN values but found [" + value + "] at dim [" + index + "];"
                    );
                    break;
                }

                if (Float.isInfinite(value)) {
                    errorBuilder = new StringBuilder(
                        "element_type ["
                            + this
                            + "] vectors do not support infinite values but found ["
                            + value
                            + "] at dim ["
                            + index
                            + "];"
                    );
                    break;
                }
            }

            if (errorBuilder != null) {
                throw new IllegalArgumentException(appendErrorElements(errorBuilder, vector).toString());
            }
        }

        static StringBuilder appendErrorElements(StringBuilder errorBuilder, float[] vector) {
            // Include the first five elements of the invalid vector in the error message
            errorBuilder.append(" Preview of invalid vector: [");
            for (int i = 0; i < Math.min(5, vector.length); i++) {
                if (i > 0) {
                    errorBuilder.append(", ");
                }
                errorBuilder.append(vector[i]);
            }
            if (vector.length >= 5) {
                errorBuilder.append(", ...");
            }
            errorBuilder.append("]");
            return errorBuilder;
        }

        static StringBuilder appendErrorElements(StringBuilder errorBuilder, byte[] vector) {
            // Include the first five elements of the invalid vector in the error message
            errorBuilder.append(" Preview of invalid vector: [");
            for (int i = 0; i < Math.min(5, vector.length); i++) {
                if (i > 0) {
                    errorBuilder.append(", ");
                }
                errorBuilder.append(vector[i]);
            }
            if (vector.length >= 5) {
                errorBuilder.append(", ...");
            }
            errorBuilder.append("]");
            return errorBuilder;
        }

        static Function<StringBuilder, StringBuilder> errorFloatElementsAppender(float[] vector) {
            return sb -> appendErrorElements(sb, vector);
        }

        static Function<StringBuilder, StringBuilder> errorByteElementsAppender(byte[] vector) {
            return sb -> appendErrorElements(sb, vector);
        }

        public abstract double computeSquaredMagnitude(VectorData vectorData);

        public static ElementType fromString(String name) {
            return valueOf(name.trim().toUpperCase(Locale.ROOT));
        }
    }

    static final Map<String, ElementType> namesToElementType = Map.of(
        ElementType.BYTE.toString(),
        ElementType.BYTE,
        ElementType.FLOAT.toString(),
        ElementType.FLOAT,
        ElementType.BIT.toString(),
        ElementType.BIT
    );

    public enum VectorSimilarity {
        L2_NORM {
            @Override
            float score(float similarity, ElementType elementType, int dim) {
                return switch (elementType) {
                    case BYTE, FLOAT -> 1f / (1f + similarity * similarity);
                    case BIT -> (dim - similarity) / dim;
                };
            }

            @Override
            public VectorSimilarityFunction vectorSimilarityFunction(IndexVersion indexVersion, ElementType elementType) {
                return VectorSimilarityFunction.EUCLIDEAN;
            }
        },
        COSINE {
            @Override
            float score(float similarity, ElementType elementType, int dim) {
                assert elementType != ElementType.BIT;
                return switch (elementType) {
                    case BYTE, FLOAT -> (1 + similarity) / 2f;
                    default -> throw new IllegalArgumentException("Unsupported element type [" + elementType + "]");
                };
            }

            @Override
            public VectorSimilarityFunction vectorSimilarityFunction(IndexVersion indexVersion, ElementType elementType) {
                return indexVersion.onOrAfter(NORMALIZE_COSINE) && ElementType.FLOAT.equals(elementType)
                    ? VectorSimilarityFunction.DOT_PRODUCT
                    : VectorSimilarityFunction.COSINE;
            }
        },
        DOT_PRODUCT {
            @Override
            float score(float similarity, ElementType elementType, int dim) {
                return switch (elementType) {
                    case BYTE -> 0.5f + similarity / (float) (dim * (1 << 15));
                    case FLOAT -> (1 + similarity) / 2f;
                    default -> throw new IllegalArgumentException("Unsupported element type [" + elementType + "]");
                };
            }

            @Override
            public VectorSimilarityFunction vectorSimilarityFunction(IndexVersion indexVersion, ElementType elementType) {
                return VectorSimilarityFunction.DOT_PRODUCT;
            }
        },
        MAX_INNER_PRODUCT {
            @Override
            float score(float similarity, ElementType elementType, int dim) {
                return switch (elementType) {
                    case BYTE, FLOAT -> similarity < 0 ? 1 / (1 + -1 * similarity) : similarity + 1;
                    default -> throw new IllegalArgumentException("Unsupported element type [" + elementType + "]");
                };
            }

            @Override
            public VectorSimilarityFunction vectorSimilarityFunction(IndexVersion indexVersion, ElementType elementType) {
                return VectorSimilarityFunction.MAXIMUM_INNER_PRODUCT;
            }
        };

        @Override
        public final String toString() {
            return name().toLowerCase(Locale.ROOT);
        }

        abstract float score(float similarity, ElementType elementType, int dim);

        public abstract VectorSimilarityFunction vectorSimilarityFunction(IndexVersion indexVersion, ElementType elementType);
    }

    abstract static class IndexOptions implements ToXContent {
        final String type;

        IndexOptions(String type) {
            this.type = type;
        }

        abstract KnnVectorsFormat getVectorsFormat(ElementType elementType);

        boolean supportsElementType(ElementType elementType) {
            return true;
        }

        abstract boolean updatableTo(IndexOptions update);

        void validateDimension(int dim) {
            // no-op
        }
    }

    private enum VectorIndexType {
        HNSW("hnsw") {
            @Override
            public IndexOptions parseIndexOptions(String fieldName, Map<String, ?> indexOptionsMap) {
                Object mNode = indexOptionsMap.remove("m");
                Object efConstructionNode = indexOptionsMap.remove("ef_construction");
                if (mNode == null) {
                    mNode = Lucene99HnswVectorsFormat.DEFAULT_MAX_CONN;
                }
                if (efConstructionNode == null) {
                    efConstructionNode = Lucene99HnswVectorsFormat.DEFAULT_BEAM_WIDTH;
                }
                int m = XContentMapValues.nodeIntegerValue(mNode);
                int efConstruction = XContentMapValues.nodeIntegerValue(efConstructionNode);
                MappingParser.checkNoRemainingFields(fieldName, indexOptionsMap);
                return new HnswIndexOptions(m, efConstruction);
            }
        },
        INT8_HNSW("int8_hnsw") {
            @Override
            public IndexOptions parseIndexOptions(String fieldName, Map<String, ?> indexOptionsMap) {
                Object mNode = indexOptionsMap.remove("m");
                Object efConstructionNode = indexOptionsMap.remove("ef_construction");
                Object confidenceIntervalNode = indexOptionsMap.remove("confidence_interval");
                if (mNode == null) {
                    mNode = Lucene99HnswVectorsFormat.DEFAULT_MAX_CONN;
                }
                if (efConstructionNode == null) {
                    efConstructionNode = Lucene99HnswVectorsFormat.DEFAULT_BEAM_WIDTH;
                }
                int m = XContentMapValues.nodeIntegerValue(mNode);
                int efConstruction = XContentMapValues.nodeIntegerValue(efConstructionNode);
                Float confidenceInterval = null;
                if (confidenceIntervalNode != null) {
                    confidenceInterval = (float) XContentMapValues.nodeDoubleValue(confidenceIntervalNode);
                }
                MappingParser.checkNoRemainingFields(fieldName, indexOptionsMap);
                return new Int8HnswIndexOptions(m, efConstruction, confidenceInterval);
            }
        },
        INT4_HNSW("int4_hnsw") {
            public IndexOptions parseIndexOptions(String fieldName, Map<String, ?> indexOptionsMap) {
                Object mNode = indexOptionsMap.remove("m");
                Object efConstructionNode = indexOptionsMap.remove("ef_construction");
                Object confidenceIntervalNode = indexOptionsMap.remove("confidence_interval");
                if (mNode == null) {
                    mNode = Lucene99HnswVectorsFormat.DEFAULT_MAX_CONN;
                }
                if (efConstructionNode == null) {
                    efConstructionNode = Lucene99HnswVectorsFormat.DEFAULT_BEAM_WIDTH;
                }
                int m = XContentMapValues.nodeIntegerValue(mNode);
                int efConstruction = XContentMapValues.nodeIntegerValue(efConstructionNode);
                Float confidenceInterval = null;
                if (confidenceIntervalNode != null) {
                    confidenceInterval = (float) XContentMapValues.nodeDoubleValue(confidenceIntervalNode);
                }
                MappingParser.checkNoRemainingFields(fieldName, indexOptionsMap);
                return new Int4HnswIndexOptions(m, efConstruction, confidenceInterval);
            }
        },
        FLAT("flat") {
            @Override
            public IndexOptions parseIndexOptions(String fieldName, Map<String, ?> indexOptionsMap) {
                MappingParser.checkNoRemainingFields(fieldName, indexOptionsMap);
                return new FlatIndexOptions();
            }
        },
        INT8_FLAT("int8_flat") {
            @Override
            public IndexOptions parseIndexOptions(String fieldName, Map<String, ?> indexOptionsMap) {
                Object confidenceIntervalNode = indexOptionsMap.remove("confidence_interval");
                Float confidenceInterval = null;
                if (confidenceIntervalNode != null) {
                    confidenceInterval = (float) XContentMapValues.nodeDoubleValue(confidenceIntervalNode);
                }
                MappingParser.checkNoRemainingFields(fieldName, indexOptionsMap);
                return new Int8FlatIndexOptions(confidenceInterval);
            }
        },
        INT4_FLAT("int4_flat") {
            @Override
            public IndexOptions parseIndexOptions(String fieldName, Map<String, ?> indexOptionsMap) {
                Object confidenceIntervalNode = indexOptionsMap.remove("confidence_interval");
                Float confidenceInterval = null;
                if (confidenceIntervalNode != null) {
                    confidenceInterval = (float) XContentMapValues.nodeDoubleValue(confidenceIntervalNode);
                }
                MappingParser.checkNoRemainingFields(fieldName, indexOptionsMap);
                return new Int4FlatIndexOptions(confidenceInterval);
            }
        };

        static Optional<VectorIndexType> fromString(String type) {
            return Stream.of(VectorIndexType.values()).filter(vectorIndexType -> vectorIndexType.name.equals(type)).findFirst();
        }

        private final String name;

        VectorIndexType(String name) {
            this.name = name;
        }

        abstract IndexOptions parseIndexOptions(String fieldName, Map<String, ?> indexOptionsMap);
    }

    static class Int8FlatIndexOptions extends IndexOptions {
        private final Float confidenceInterval;

        Int8FlatIndexOptions(Float confidenceInterval) {
            super("int8_flat");
            this.confidenceInterval = confidenceInterval;
        }

        @Override
        public XContentBuilder toXContent(XContentBuilder builder, Params params) throws IOException {
            builder.startObject();
            builder.field("type", type);
            if (confidenceInterval != null) {
                builder.field("confidence_interval", confidenceInterval);
            }
            builder.endObject();
            return builder;
        }

        @Override
        KnnVectorsFormat getVectorsFormat(ElementType elementType) {
            assert elementType == ElementType.FLOAT;
            return new ES813Int8FlatVectorFormat(confidenceInterval, 7, false);
        }

        @Override
        public boolean equals(Object o) {
            if (this == o) return true;
            if (o == null || getClass() != o.getClass()) return false;
            Int8FlatIndexOptions that = (Int8FlatIndexOptions) o;
            return Objects.equals(confidenceInterval, that.confidenceInterval);
        }

        @Override
        public int hashCode() {
            return Objects.hash(confidenceInterval);
        }

        @Override
        boolean supportsElementType(ElementType elementType) {
            return elementType == ElementType.FLOAT;
        }

        @Override
        boolean updatableTo(IndexOptions update) {
            return update.type.equals(this.type)
                || update.type.equals(VectorIndexType.HNSW.name)
                || update.type.equals(VectorIndexType.INT8_HNSW.name);
        }
    }

    static class FlatIndexOptions extends IndexOptions {

        FlatIndexOptions() {
            super("flat");
        }

        @Override
        public XContentBuilder toXContent(XContentBuilder builder, Params params) throws IOException {
            builder.startObject();
            builder.field("type", type);
            builder.endObject();
            return builder;
        }

        @Override
        KnnVectorsFormat getVectorsFormat(ElementType elementType) {
            if (elementType.equals(ElementType.BIT)) {
                return new ES815BitFlatVectorFormat();
            }
            return new ES813FlatVectorFormat();
        }

        @Override
        boolean updatableTo(IndexOptions update) {
            return true;
        }

        @Override
        public boolean equals(Object o) {
            if (this == o) return true;
            return o != null && getClass() == o.getClass();
        }

        @Override
        public int hashCode() {
            return Objects.hash(type);
        }
    }

    static class Int4HnswIndexOptions extends IndexOptions {
        private final int m;
        private final int efConstruction;
        private final float confidenceInterval;

        Int4HnswIndexOptions(int m, int efConstruction, Float confidenceInterval) {
            super("int4_hnsw");
            this.m = m;
            this.efConstruction = efConstruction;
            // The default confidence interval for int4 is dynamic quantiles, this provides the best relevancy and is
            // effectively required for int4 to behave well across a wide range of data.
            this.confidenceInterval = confidenceInterval == null ? 0f : confidenceInterval;
        }

        @Override
        public KnnVectorsFormat getVectorsFormat(ElementType elementType) {
            assert elementType == ElementType.FLOAT;
            return new ES814HnswScalarQuantizedVectorsFormat(m, efConstruction, confidenceInterval, 4, true);
        }

        @Override
        public XContentBuilder toXContent(XContentBuilder builder, Params params) throws IOException {
            builder.startObject();
            builder.field("type", type);
            builder.field("m", m);
            builder.field("ef_construction", efConstruction);
            builder.field("confidence_interval", confidenceInterval);
            builder.endObject();
            return builder;
        }

        @Override
        public boolean equals(Object o) {
            if (this == o) return true;
            if (o == null || getClass() != o.getClass()) return false;
            Int4HnswIndexOptions that = (Int4HnswIndexOptions) o;
            return m == that.m && efConstruction == that.efConstruction && Objects.equals(confidenceInterval, that.confidenceInterval);
        }

        @Override
        public int hashCode() {
            return Objects.hash(m, efConstruction, confidenceInterval);
        }

        @Override
        public String toString() {
            return "{type="
                + type
                + ", m="
                + m
                + ", ef_construction="
                + efConstruction
                + ", confidence_interval="
                + confidenceInterval
                + "}";
        }

        @Override
        boolean supportsElementType(ElementType elementType) {
            return elementType == ElementType.FLOAT;
        }

        @Override
        boolean updatableTo(IndexOptions update) {
            return Objects.equals(this, update);
        }

        @Override
        void validateDimension(int dim) {
            if (dim % 2 != 0) {
                throw new IllegalArgumentException("int4_hnsw only supports even dimensions; provided=" + dim);
            }
        }
    }

    static class Int4FlatIndexOptions extends IndexOptions {
        private final float confidenceInterval;

        Int4FlatIndexOptions(Float confidenceInterval) {
            super("int4_flat");
            // The default confidence interval for int4 is dynamic quantiles, this provides the best relevancy and is
            // effectively required for int4 to behave well across a wide range of data.
            this.confidenceInterval = confidenceInterval == null ? 0f : confidenceInterval;
        }

        @Override
        public KnnVectorsFormat getVectorsFormat(ElementType elementType) {
            assert elementType == ElementType.FLOAT;
            return new ES813Int8FlatVectorFormat(confidenceInterval, 4, true);
        }

        @Override
        public XContentBuilder toXContent(XContentBuilder builder, Params params) throws IOException {
            builder.startObject();
            builder.field("type", type);
            builder.field("confidence_interval", confidenceInterval);
            builder.endObject();
            return builder;
        }

        @Override
        public boolean equals(Object o) {
            if (this == o) return true;
            if (o == null || getClass() != o.getClass()) return false;
            Int4FlatIndexOptions that = (Int4FlatIndexOptions) o;
            return Objects.equals(confidenceInterval, that.confidenceInterval);
        }

        @Override
        public int hashCode() {
            return Objects.hash(confidenceInterval);
        }

        @Override
        public String toString() {
            return "{type=" + type + ", confidence_interval=" + confidenceInterval + "}";
        }

        @Override
        boolean supportsElementType(ElementType elementType) {
            return elementType == ElementType.FLOAT;
        }

        @Override
        boolean updatableTo(IndexOptions update) {
            // TODO: add support for updating from flat, hnsw, and int8_hnsw and updating params
            return Objects.equals(this, update);
        }

        @Override
        void validateDimension(int dim) {
            if (dim % 2 != 0) {
                throw new IllegalArgumentException("int4_flat only supports even dimensions; provided=" + dim);
            }
        }
    }

    static class Int8HnswIndexOptions extends IndexOptions {
        private final int m;
        private final int efConstruction;
        private final Float confidenceInterval;

        Int8HnswIndexOptions(int m, int efConstruction, Float confidenceInterval) {
            super("int8_hnsw");
            this.m = m;
            this.efConstruction = efConstruction;
            this.confidenceInterval = confidenceInterval;
        }

        @Override
<<<<<<< HEAD
        public KnnVectorsFormat getVectorsFormat() {
            // int bits = 7;
            // boolean compress = false; // TODO we only support 7 and false, for now
            return new ES814HnswScalarQuantizedVectorsFormat(m, efConstruction, 1, confidenceInterval, null);
=======
        public KnnVectorsFormat getVectorsFormat(ElementType elementType) {
            assert elementType == ElementType.FLOAT;
            return new ES814HnswScalarQuantizedVectorsFormat(m, efConstruction, confidenceInterval, 7, false);
>>>>>>> 5d791d4e
        }

        @Override
        public XContentBuilder toXContent(XContentBuilder builder, Params params) throws IOException {
            builder.startObject();
            builder.field("type", type);
            builder.field("m", m);
            builder.field("ef_construction", efConstruction);
            if (confidenceInterval != null) {
                builder.field("confidence_interval", confidenceInterval);
            }
            builder.endObject();
            return builder;
        }

        @Override
        public boolean equals(Object o) {
            if (this == o) return true;
            if (o == null || getClass() != o.getClass()) return false;
            Int8HnswIndexOptions that = (Int8HnswIndexOptions) o;
            return m == that.m && efConstruction == that.efConstruction && Objects.equals(confidenceInterval, that.confidenceInterval);
        }

        @Override
        public int hashCode() {
            return Objects.hash(m, efConstruction, confidenceInterval);
        }

        @Override
        public String toString() {
            return "{type="
                + type
                + ", m="
                + m
                + ", ef_construction="
                + efConstruction
                + ", confidence_interval="
                + confidenceInterval
                + "}";
        }

        @Override
        boolean supportsElementType(ElementType elementType) {
            return elementType == ElementType.FLOAT;
        }

        @Override
        boolean updatableTo(IndexOptions update) {
            boolean updatable = update.type.equals(this.type);
            if (updatable) {
                Int8HnswIndexOptions int8HnswIndexOptions = (Int8HnswIndexOptions) update;
                // fewer connections would break assumptions on max number of connections (based on largest previous graph) during merge
                // quantization could not behave as expected with different confidence intervals (and quantiles) to be created
                updatable = int8HnswIndexOptions.m >= this.m;
                updatable &= confidenceInterval == null
                    || int8HnswIndexOptions.confidenceInterval != null
                        && confidenceInterval.equals(int8HnswIndexOptions.confidenceInterval);
            }
            return updatable;
        }
    }

    static class HnswIndexOptions extends IndexOptions {
        private final int m;
        private final int efConstruction;

        HnswIndexOptions(int m, int efConstruction) {
            super("hnsw");
            this.m = m;
            this.efConstruction = efConstruction;
        }

        @Override
        public KnnVectorsFormat getVectorsFormat(ElementType elementType) {
            if (elementType == ElementType.BIT) {
                return new ES815HnswBitVectorsFormat(m, efConstruction);
            }
            return new Lucene99HnswVectorsFormat(m, efConstruction, 1, null);
        }

        @Override
        boolean updatableTo(IndexOptions update) {
            boolean updatable = update.type.equals(this.type);
            if (updatable) {
                // fewer connections would break assumptions on max number of connections (based on largest previous graph) during merge
                HnswIndexOptions hnswIndexOptions = (HnswIndexOptions) update;
                updatable = hnswIndexOptions.m >= this.m;
            }
            return updatable || (update.type.equals(VectorIndexType.INT8_HNSW.name) && ((Int8HnswIndexOptions) update).m >= m);
        }

        @Override
        public XContentBuilder toXContent(XContentBuilder builder, Params params) throws IOException {
            builder.startObject();
            builder.field("type", type);
            builder.field("m", m);
            builder.field("ef_construction", efConstruction);
            builder.endObject();
            return builder;
        }

        @Override
        public boolean equals(Object o) {
            if (this == o) return true;
            if (o == null || getClass() != o.getClass()) return false;
            HnswIndexOptions that = (HnswIndexOptions) o;
            return m == that.m && efConstruction == that.efConstruction;
        }

        @Override
        public int hashCode() {
            return Objects.hash(type, m, efConstruction);
        }

        @Override
        public String toString() {
            return "{type=" + type + ", m=" + m + ", ef_construction=" + efConstruction + "}";
        }
    }

    public static final TypeParser PARSER = new TypeParser(
        (n, c) -> new Builder(n, c.indexVersionCreated()),
        notInMultiFields(CONTENT_TYPE)
    );

    public static final class DenseVectorFieldType extends SimpleMappedFieldType {
        private final ElementType elementType;
        private final Integer dims;
        private final boolean indexed;
        private final VectorSimilarity similarity;
        private final IndexVersion indexVersionCreated;
        private final IndexOptions indexOptions;

        public DenseVectorFieldType(
            String name,
            IndexVersion indexVersionCreated,
            ElementType elementType,
            Integer dims,
            boolean indexed,
            VectorSimilarity similarity,
            IndexOptions indexOptions,
            Map<String, String> meta
        ) {
            super(name, indexed, false, indexed == false, TextSearchInfo.NONE, meta);
            this.elementType = elementType;
            this.dims = dims;
            this.indexed = indexed;
            this.similarity = similarity;
            this.indexVersionCreated = indexVersionCreated;
            this.indexOptions = indexOptions;
        }

        @Override
        public String typeName() {
            return CONTENT_TYPE;
        }

        @Override
        public ValueFetcher valueFetcher(SearchExecutionContext context, String format) {
            if (format != null) {
                throw new IllegalArgumentException("Field [" + name() + "] of type [" + typeName() + "] doesn't support formats.");
            }
            return new ArraySourceValueFetcher(name(), context) {
                @Override
                protected Object parseSourceValue(Object value) {
                    return value;
                }
            };
        }

        @Override
        public DocValueFormat docValueFormat(String format, ZoneId timeZone) {
            throw new IllegalArgumentException(
                "Field [" + name() + "] of type [" + typeName() + "] doesn't support docvalue_fields or aggregations"
            );
        }

        @Override
        public boolean isAggregatable() {
            return false;
        }

        @Override
        public IndexFieldData.Builder fielddataBuilder(FieldDataContext fieldDataContext) {
            return elementType.fielddataBuilder(this, fieldDataContext);
        }

        @Override
        public Query existsQuery(SearchExecutionContext context) {
            return new FieldExistsQuery(name());
        }

        @Override
        public Query termQuery(Object value, SearchExecutionContext context) {
            throw new IllegalArgumentException("Field [" + name() + "] of type [" + typeName() + "] doesn't support term queries");
        }

        public Query createExactKnnQuery(VectorData queryVector) {
            if (isIndexed() == false) {
                throw new IllegalArgumentException(
                    "to perform knn search on field [" + name() + "], its mapping must have [index] set to [true]"
                );
            }
            return switch (elementType) {
                case BYTE -> createExactKnnByteQuery(queryVector.asByteVector());
                case FLOAT -> createExactKnnFloatQuery(queryVector.asFloatVector());
                case BIT -> createExactKnnBitQuery(queryVector.asByteVector());
            };
        }

        private Query createExactKnnBitQuery(byte[] queryVector) {
            elementType.checkDimensions(dims, queryVector.length);
            return new DenseVectorQuery.Bytes(queryVector, name());
        }

        private Query createExactKnnByteQuery(byte[] queryVector) {
            elementType.checkDimensions(dims, queryVector.length);
            if (similarity == VectorSimilarity.DOT_PRODUCT || similarity == VectorSimilarity.COSINE) {
                float squaredMagnitude = VectorUtil.dotProduct(queryVector, queryVector);
                elementType.checkVectorMagnitude(similarity, ElementType.errorByteElementsAppender(queryVector), squaredMagnitude);
            }
            return new DenseVectorQuery.Bytes(queryVector, name());
        }

        private Query createExactKnnFloatQuery(float[] queryVector) {
            elementType.checkDimensions(dims, queryVector.length);
            elementType.checkVectorBounds(queryVector);
            if (similarity == VectorSimilarity.DOT_PRODUCT || similarity == VectorSimilarity.COSINE) {
                float squaredMagnitude = VectorUtil.dotProduct(queryVector, queryVector);
                elementType.checkVectorMagnitude(similarity, ElementType.errorFloatElementsAppender(queryVector), squaredMagnitude);
                if (similarity == VectorSimilarity.COSINE
                    && indexVersionCreated.onOrAfter(NORMALIZE_COSINE)
                    && isNotUnitVector(squaredMagnitude)) {
                    float length = (float) Math.sqrt(squaredMagnitude);
                    queryVector = Arrays.copyOf(queryVector, queryVector.length);
                    for (int i = 0; i < queryVector.length; i++) {
                        queryVector[i] /= length;
                    }
                }
            }
            return new DenseVectorQuery.Floats(queryVector, name());
        }

        Query createKnnQuery(
            float[] queryVector,
            Integer k,
            int numCands,
            Query filter,
            Float similarityThreshold,
            BitSetProducer parentFilter
        ) {
            return createKnnQuery(VectorData.fromFloats(queryVector), k, numCands, filter, similarityThreshold, parentFilter);
        }

        public Query createKnnQuery(
            VectorData queryVector,
            Integer k,
            int numCands,
            Query filter,
            Float similarityThreshold,
            BitSetProducer parentFilter
        ) {
            if (isIndexed() == false) {
                throw new IllegalArgumentException(
                    "to perform knn search on field [" + name() + "], its mapping must have [index] set to [true]"
                );
            }
            return switch (getElementType()) {
                case BYTE -> createKnnByteQuery(queryVector.asByteVector(), k, numCands, filter, similarityThreshold, parentFilter);
                case FLOAT -> createKnnFloatQuery(queryVector.asFloatVector(), k, numCands, filter, similarityThreshold, parentFilter);
                case BIT -> createKnnBitQuery(queryVector.asByteVector(), k, numCands, filter, similarityThreshold, parentFilter);
            };
        }

        private Query createKnnBitQuery(
            byte[] queryVector,
            Integer k,
            int numCands,
            Query filter,
            Float similarityThreshold,
            BitSetProducer parentFilter
        ) {
            elementType.checkDimensions(dims, queryVector.length);
            Query knnQuery = parentFilter != null
                ? new ESDiversifyingChildrenByteKnnVectorQuery(name(), queryVector, filter, k, numCands, parentFilter)
                : new ESKnnByteVectorQuery(name(), queryVector, k, numCands, filter);
            if (similarityThreshold != null) {
                knnQuery = new VectorSimilarityQuery(
                    knnQuery,
                    similarityThreshold,
                    similarity.score(similarityThreshold, elementType, dims)
                );
            }
            return knnQuery;
        }

        private Query createKnnByteQuery(
            byte[] queryVector,
            Integer k,
            int numCands,
            Query filter,
            Float similarityThreshold,
            BitSetProducer parentFilter
        ) {
            elementType.checkDimensions(dims, queryVector.length);

            if (similarity == VectorSimilarity.DOT_PRODUCT || similarity == VectorSimilarity.COSINE) {
                float squaredMagnitude = VectorUtil.dotProduct(queryVector, queryVector);
                elementType.checkVectorMagnitude(similarity, ElementType.errorByteElementsAppender(queryVector), squaredMagnitude);
            }
            Query knnQuery = parentFilter != null
                ? new ESDiversifyingChildrenByteKnnVectorQuery(name(), queryVector, filter, k, numCands, parentFilter)
                : new ESKnnByteVectorQuery(name(), queryVector, k, numCands, filter);
            if (similarityThreshold != null) {
                knnQuery = new VectorSimilarityQuery(
                    knnQuery,
                    similarityThreshold,
                    similarity.score(similarityThreshold, elementType, dims)
                );
            }
            return knnQuery;
        }

        private Query createKnnFloatQuery(
            float[] queryVector,
            Integer k,
            int numCands,
            Query filter,
            Float similarityThreshold,
            BitSetProducer parentFilter
        ) {
            elementType.checkDimensions(dims, queryVector.length);
            elementType.checkVectorBounds(queryVector);
            if (similarity == VectorSimilarity.DOT_PRODUCT || similarity == VectorSimilarity.COSINE) {
                float squaredMagnitude = VectorUtil.dotProduct(queryVector, queryVector);
                elementType.checkVectorMagnitude(similarity, ElementType.errorFloatElementsAppender(queryVector), squaredMagnitude);
                if (similarity == VectorSimilarity.COSINE
                    && indexVersionCreated.onOrAfter(NORMALIZE_COSINE)
                    && isNotUnitVector(squaredMagnitude)) {
                    float length = (float) Math.sqrt(squaredMagnitude);
                    queryVector = Arrays.copyOf(queryVector, queryVector.length);
                    for (int i = 0; i < queryVector.length; i++) {
                        queryVector[i] /= length;
                    }
                }
            }
            Query knnQuery = parentFilter != null
                ? new ESDiversifyingChildrenFloatKnnVectorQuery(name(), queryVector, filter, k, numCands, parentFilter)
                : new ESKnnFloatVectorQuery(name(), queryVector, k, numCands, filter);
            if (similarityThreshold != null) {
                knnQuery = new VectorSimilarityQuery(
                    knnQuery,
                    similarityThreshold,
                    similarity.score(similarityThreshold, elementType, dims)
                );
            }
            return knnQuery;
        }

        VectorSimilarity getSimilarity() {
            return similarity;
        }

        int getVectorDimensions() {
            return dims;
        }

        ElementType getElementType() {
            return elementType;
        }

        IndexOptions getIndexOptions() {
            return indexOptions;
        }
    }

    private final IndexOptions indexOptions;
    private final IndexVersion indexCreatedVersion;

    private DenseVectorFieldMapper(
        String simpleName,
        MappedFieldType mappedFieldType,
        IndexOptions indexOptions,
        IndexVersion indexCreatedVersion,
        MultiFields multiFields,
        CopyTo copyTo
    ) {
        super(simpleName, mappedFieldType, multiFields, copyTo);
        this.indexOptions = indexOptions;
        this.indexCreatedVersion = indexCreatedVersion;
    }

    @Override
    public DenseVectorFieldType fieldType() {
        return (DenseVectorFieldType) super.fieldType();
    }

    @Override
    public boolean parsesArrayValue() {
        return true;
    }

    @Override
    public void parse(DocumentParserContext context) throws IOException {
        if (context.doc().getByKey(fieldType().name()) != null) {
            throw new IllegalArgumentException(
                "Field ["
                    + fullPath()
                    + "] of type ["
                    + typeName()
                    + "] doesn't support indexing multiple values for the same field in the same document"
            );
        }
        if (Token.VALUE_NULL == context.parser().currentToken()) {
            return;
        }
        if (fieldType().dims == null) {
            int dims = fieldType().elementType.parseDimensionCount(context);
            if (fieldType().indexOptions != null) {
                fieldType().indexOptions.validateDimension(dims);
            }
            DenseVectorFieldType updatedDenseVectorFieldType = new DenseVectorFieldType(
                fieldType().name(),
                indexCreatedVersion,
                fieldType().elementType,
                dims,
                fieldType().indexed,
                fieldType().similarity,
                fieldType().indexOptions,
                fieldType().meta()
            );
            Mapper update = new DenseVectorFieldMapper(
                leafName(),
                updatedDenseVectorFieldType,
                indexOptions,
                indexCreatedVersion,
                multiFields(),
                copyTo
            );
            context.addDynamicMapper(update);
            return;
        }
        if (fieldType().indexed) {
            parseKnnVectorAndIndex(context);
        } else {
            parseBinaryDocValuesVectorAndIndex(context);
        }
    }

    private void parseKnnVectorAndIndex(DocumentParserContext context) throws IOException {
        fieldType().elementType.parseKnnVectorAndIndex(context, this);
    }

    private void parseBinaryDocValuesVectorAndIndex(DocumentParserContext context) throws IOException {
        // encode array of floats as array of integers and store into buf
        // this code is here and not in the VectorEncoderDecoder so not to create extra arrays
        int dims = fieldType().dims;
        ElementType elementType = fieldType().elementType;
        int numBytes = indexCreatedVersion.onOrAfter(MAGNITUDE_STORED_INDEX_VERSION)
            ? elementType.getNumBytes(dims) + MAGNITUDE_BYTES
            : elementType.getNumBytes(dims);

        ByteBuffer byteBuffer = elementType.createByteBuffer(indexCreatedVersion, numBytes);
        VectorData vectorData = elementType.parseKnnVector(context, this);
        vectorData.addToBuffer(byteBuffer);
        if (indexCreatedVersion.onOrAfter(MAGNITUDE_STORED_INDEX_VERSION)) {
            // encode vector magnitude at the end
            double dotProduct = elementType.computeSquaredMagnitude(vectorData);
            float vectorMagnitude = (float) Math.sqrt(dotProduct);
            byteBuffer.putFloat(vectorMagnitude);
        }
        Field field = new BinaryDocValuesField(fieldType().name(), new BytesRef(byteBuffer.array()));
        context.doc().addWithKey(fieldType().name(), field);
    }

    private void checkDimensionExceeded(int index, DocumentParserContext context) {
        if (index >= fieldType().dims) {
            throw new IllegalArgumentException(
                "The ["
                    + typeName()
                    + "] field ["
                    + fullPath()
                    + "] in doc ["
                    + context.documentDescription()
                    + "] has more dimensions "
                    + "than defined in the mapping ["
                    + fieldType().dims
                    + "]"
            );
        }
    }

    private void checkDimensionMatches(int index, DocumentParserContext context) {
        if (index != fieldType().dims) {
            throw new IllegalArgumentException(
                "The ["
                    + typeName()
                    + "] field ["
                    + fullPath()
                    + "] in doc ["
                    + context.documentDescription()
                    + "] has a different number of dimensions "
                    + "["
                    + index
                    + "] than defined in the mapping ["
                    + fieldType().dims
                    + "]"
            );
        }
    }

    @Override
    protected void parseCreateField(DocumentParserContext context) {
        throw new AssertionError("parse is implemented directly");
    }

    @Override
    protected String contentType() {
        return CONTENT_TYPE;
    }

    @Override
    public FieldMapper.Builder getMergeBuilder() {
        return new Builder(leafName(), indexCreatedVersion).init(this);
    }

    private static IndexOptions parseIndexOptions(String fieldName, Object propNode) {
        @SuppressWarnings("unchecked")
        Map<String, ?> indexOptionsMap = (Map<String, ?>) propNode;
        Object typeNode = indexOptionsMap.remove("type");
        if (typeNode == null) {
            throw new MapperParsingException("[index_options] requires field [type] to be configured");
        }
        String type = XContentMapValues.nodeStringValue(typeNode);
        return VectorIndexType.fromString(type)
            .orElseThrow(() -> new MapperParsingException("Unknown vector index options type [" + type + "] for field [" + fieldName + "]"))
            .parseIndexOptions(fieldName, indexOptionsMap);
    }

    /**
     * @return the custom kNN vectors format that is configured for this field or
     * {@code null} if the default format should be used.
     */
    public KnnVectorsFormat getKnnVectorsFormatForField(KnnVectorsFormat defaultFormat) {
        final KnnVectorsFormat format;
        if (indexOptions == null) {
            format = fieldType().elementType == ElementType.BIT ? new ES815HnswBitVectorsFormat() : defaultFormat;
        } else {
            format = indexOptions.getVectorsFormat(fieldType().elementType);
        }
        // It's legal to reuse the same format name as this is the same on-disk format.
        return new KnnVectorsFormat(format.getName()) {
            @Override
            public KnnVectorsWriter fieldsWriter(SegmentWriteState state) throws IOException {
                return format.fieldsWriter(state);
            }

            @Override
            public KnnVectorsReader fieldsReader(SegmentReadState state) throws IOException {
                return format.fieldsReader(state);
            }

            @Override
            public int getMaxDimensions(String fieldName) {
                return MAX_DIMS_COUNT;
            }

            @Override
            public String toString() {
                return format.toString();
            }
        };
    }

    @Override
    protected SyntheticSourceMode syntheticSourceMode() {
        return SyntheticSourceMode.NATIVE;
    }

    @Override
    public SourceLoader.SyntheticFieldLoader syntheticFieldLoader() {
        if (copyTo.copyToFields().isEmpty() != true) {
            throw new IllegalArgumentException(
                "field [" + fullPath() + "] of type [" + typeName() + "] doesn't support synthetic source because it declares copy_to"
            );
        }
        if (fieldType().indexed) {
            return new IndexedSyntheticFieldLoader(indexCreatedVersion, fieldType().similarity);
        }
        return new DocValuesSyntheticFieldLoader(indexCreatedVersion);
    }

    private class IndexedSyntheticFieldLoader implements SourceLoader.SyntheticFieldLoader {
        private FloatVectorValues values;
        private ByteVectorValues byteVectorValues;
        private boolean hasValue;
        private boolean hasMagnitude;

        private final IndexVersion indexCreatedVersion;
        private final VectorSimilarity vectorSimilarity;
        private NumericDocValues magnitudeReader;

        private IndexedSyntheticFieldLoader(IndexVersion indexCreatedVersion, VectorSimilarity vectorSimilarity) {
            this.indexCreatedVersion = indexCreatedVersion;
            this.vectorSimilarity = vectorSimilarity;
        }

        @Override
        public Stream<Map.Entry<String, StoredFieldLoader>> storedFieldLoaders() {
            return Stream.of();
        }

        @Override
        public DocValuesLoader docValuesLoader(LeafReader leafReader, int[] docIdsInLeaf) throws IOException {
            values = leafReader.getFloatVectorValues(fullPath());
            if (values != null) {
                if (indexCreatedVersion.onOrAfter(NORMALIZE_COSINE) && VectorSimilarity.COSINE.equals(vectorSimilarity)) {
                    magnitudeReader = leafReader.getNumericDocValues(fullPath() + COSINE_MAGNITUDE_FIELD_SUFFIX);
                }
                return docId -> {
                    hasValue = docId == values.advance(docId);
                    hasMagnitude = hasValue && magnitudeReader != null && magnitudeReader.advanceExact(docId);
                    return hasValue;
                };
            }
            byteVectorValues = leafReader.getByteVectorValues(fullPath());
            if (byteVectorValues != null) {
                return docId -> {
                    hasValue = docId == byteVectorValues.advance(docId);
                    return hasValue;
                };
            }
            return null;
        }

        @Override
        public boolean hasValue() {
            return hasValue;
        }

        @Override
        public void write(XContentBuilder b) throws IOException {
            if (false == hasValue) {
                return;
            }
            float magnitude = Float.NaN;
            if (hasMagnitude) {
                magnitude = Float.intBitsToFloat((int) magnitudeReader.longValue());
            }
            b.startArray(leafName());
            if (values != null) {
                for (float v : values.vectorValue()) {
                    if (hasMagnitude) {
                        b.value(v * magnitude);
                    } else {
                        b.value(v);
                    }
                }
            } else if (byteVectorValues != null) {
                byte[] vectorValue = byteVectorValues.vectorValue();
                for (byte value : vectorValue) {
                    b.value(value);
                }
            }
            b.endArray();
        }

        @Override
        public String fieldName() {
            return fullPath();
        }
    }

    private class DocValuesSyntheticFieldLoader implements SourceLoader.SyntheticFieldLoader {
        private BinaryDocValues values;
        private boolean hasValue;
        private final IndexVersion indexCreatedVersion;

        private DocValuesSyntheticFieldLoader(IndexVersion indexCreatedVersion) {
            this.indexCreatedVersion = indexCreatedVersion;
        }

        @Override
        public Stream<Map.Entry<String, StoredFieldLoader>> storedFieldLoaders() {
            return Stream.of();
        }

        @Override
        public DocValuesLoader docValuesLoader(LeafReader leafReader, int[] docIdsInLeaf) throws IOException {
            values = leafReader.getBinaryDocValues(fullPath());
            if (values == null) {
                return null;
            }
            return docId -> {
                hasValue = docId == values.advance(docId);
                return hasValue;
            };
        }

        @Override
        public boolean hasValue() {
            return hasValue;
        }

        @Override
        public void write(XContentBuilder b) throws IOException {
            if (false == hasValue) {
                return;
            }
            b.startArray(leafName());
            BytesRef ref = values.binaryValue();
            ByteBuffer byteBuffer = ByteBuffer.wrap(ref.bytes, ref.offset, ref.length);
            if (indexCreatedVersion.onOrAfter(LITTLE_ENDIAN_FLOAT_STORED_INDEX_VERSION)) {
                byteBuffer.order(ByteOrder.LITTLE_ENDIAN);
            }
            int dims = fieldType().dims;
            for (int dim = 0; dim < dims; dim++) {
                fieldType().elementType.readAndWriteValue(byteBuffer, b);
            }
            b.endArray();
        }

        @Override
        public String fieldName() {
            return fullPath();
        }
    }
}<|MERGE_RESOLUTION|>--- conflicted
+++ resolved
@@ -1511,16 +1511,9 @@
         }
 
         @Override
-<<<<<<< HEAD
-        public KnnVectorsFormat getVectorsFormat() {
-            // int bits = 7;
-            // boolean compress = false; // TODO we only support 7 and false, for now
-            return new ES814HnswScalarQuantizedVectorsFormat(m, efConstruction, 1, confidenceInterval, null);
-=======
         public KnnVectorsFormat getVectorsFormat(ElementType elementType) {
             assert elementType == ElementType.FLOAT;
             return new ES814HnswScalarQuantizedVectorsFormat(m, efConstruction, confidenceInterval, 7, false);
->>>>>>> 5d791d4e
         }
 
         @Override
