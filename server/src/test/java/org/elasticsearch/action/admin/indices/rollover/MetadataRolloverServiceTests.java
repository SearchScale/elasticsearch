--- conflicted
+++ resolved
@@ -13,10 +13,7 @@
 import org.elasticsearch.action.admin.indices.create.CreateIndexClusterStateUpdateRequest;
 import org.elasticsearch.action.admin.indices.create.CreateIndexRequest;
 import org.elasticsearch.action.support.ActiveShardCount;
-<<<<<<< HEAD
-=======
 import org.elasticsearch.action.support.IndicesOptions;
->>>>>>> 930a99cc
 import org.elasticsearch.cluster.ClusterName;
 import org.elasticsearch.cluster.ClusterState;
 import org.elasticsearch.cluster.metadata.AliasAction;
@@ -751,20 +748,14 @@
         final String defaultRolloverIndexName;
         final boolean useDataStream = randomBoolean();
         final Metadata.Builder builder = Metadata.builder();
-<<<<<<< HEAD
-=======
         var defaultSelectorOptions = IndicesOptions.SelectorOptions.DEFAULT;
->>>>>>> 930a99cc
         if (useDataStream) {
             DataStream dataStream = DataStreamTestHelper.randomInstance()
                 // ensure no replicate data stream
                 .promoteDataStream();
             rolloverTarget = dataStream.getName();
             if (dataStream.isFailureStoreEnabled() && randomBoolean()) {
-<<<<<<< HEAD
-=======
                 defaultSelectorOptions = IndicesOptions.SelectorOptions.FAILURES;
->>>>>>> 930a99cc
                 sourceIndexName = dataStream.getFailureStoreWriteIndex().getName();
                 defaultRolloverIndexName = DataStream.getDefaultFailureStoreName(
                     dataStream.getName(),
@@ -825,11 +816,7 @@
             true,
             null,
             null,
-<<<<<<< HEAD
-            false
-=======
             IndicesOptions.SelectorOptions.FAILURES.equals(defaultSelectorOptions)
->>>>>>> 930a99cc
         );
 
         newIndexName = newIndexName == null ? defaultRolloverIndexName : newIndexName;
