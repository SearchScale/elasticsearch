--- conflicted
+++ resolved
@@ -245,13 +245,9 @@
         rolloverRequest.dryRun(true);
         rolloverRequest.setConditions(applyDefaultConditions(conditions, rolloverOnlyIfHasDocuments));
         if (targetFailureStore) {
-<<<<<<< HEAD
-            // PRTODO: Target operation to failure store
-=======
             rolloverRequest.setIndicesOptions(
                 IndicesOptions.builder(rolloverRequest.indicesOptions()).selectorOptions(IndicesOptions.SelectorOptions.FAILURES).build()
             );
->>>>>>> 930a99cc
         }
         return rolloverRequest;
     }
