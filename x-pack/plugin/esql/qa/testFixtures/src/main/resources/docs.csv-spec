docsDropHeight
// tag::dropheight[]
FROM employees 
| DROP height
// end::dropheight[]
| LIMIT 0;

avg_worked_seconds:long | birth_date:date | emp_no:integer | first_name:keyword | gender:keyword | height.float:double | height.half_float:double | height.scaled_float:double | hire_date:date | is_rehired:boolean | job_positions:keyword | languages:integer | languages.byte:integer | languages.long:long | languages.short:integer | last_name:keyword | salary:integer | salary_change:double | salary_change.int:integer |salary_change.keyword:keyword |salary_change.long:long | still_hired:boolean
;

docsDropHeightWithWildcard
// tag::dropheightwithwildcard[]
FROM employees 
| DROP height*
// end::dropheightwithwildcard[]
| LIMIT 0;

avg_worked_seconds:long | birth_date:date | emp_no:integer | first_name:keyword | gender:keyword | hire_date:date | is_rehired:boolean | job_positions:keyword | languages:integer | languages.byte:integer | languages.long:long | languages.short:integer | last_name:keyword | salary:integer | salary_change:double | salary_change.int:integer |salary_change.keyword:keyword |salary_change.long:long | still_hired:boolean
;

docsEval
// tag::eval[]
FROM employees
| SORT emp_no
| KEEP first_name, last_name, height
| EVAL height_feet = height * 3.281, height_cm = height * 100
// end::eval[]
| WHERE first_name == "Georgi"
| LIMIT 1;

// tag::eval-result[]
first_name:keyword | last_name:keyword | height:double | height_feet:double | height_cm:double
Georgi |Facello | 2.03 | 6.66043 | 202.99999999999997
// end::eval-result[]
;

docsEvalReplace
// tag::evalReplace[]
FROM employees
| SORT emp_no
| KEEP first_name, last_name, height
| EVAL height = height * 3.281
// end::evalReplace[]
| WHERE first_name == "Georgi"
| LIMIT 1;

// tag::evalReplace-result[]
first_name:keyword | last_name:keyword | height:double
Georgi | Facello | 6.66043
// end::evalReplace-result[]
;

docsLimit
// tag::limit[]
FROM employees
| SORT emp_no ASC
| LIMIT 5
// end::limit[]
| KEEP emp_no
;

emp_no:integer
10001
10002
10003
10004
10005
;

docsKeep
// tag::keep[]
FROM employees
| KEEP emp_no, first_name, last_name, height
// end::keep[]
| SORT emp_no ASC
| LIMIT 5
;

// tag::keep-result[]
emp_no:integer | first_name:keyword | last_name:keyword | height:double
10001          |Georgi         |Facello        |2.03
10002          |Bezalel        |Simmel         |2.08
10003          |Parto          |Bamford        |1.83
10004          |Chirstian      |Koblick        |1.78
10005          |Kyoichi        |Maliniak       |2.05
// end::keep-result[]
;

docsKeepWildcard
// tag::keepWildcard[]
FROM employees
| KEEP h*
// end::keepWildcard[]
| LIMIT 0;

height:double | height.float:double | height.half_float:double | height.scaled_float:double | hire_date:date
;

docsKeepDoubleWildcard
// tag::keepDoubleWildcard[]
FROM employees
| KEEP h*, *
// end::keepDoubleWildcard[]
| LIMIT 0;

height:double | height.float:double | height.half_float:double | height.scaled_float:double |       hire_date:date | avg_worked_seconds:long | birth_date:date | emp_no:integer | first_name:keyword | gender:keyword | is_rehired:boolean | job_positions:keyword | languages:integer | languages.byte:integer | languages.long:long | languages.short:integer | last_name:keyword | salary:integer | salary_change:double | salary_change.int:integer |salary_change.keyword:keyword |salary_change.long:long |still_hired:boolean
;

docsRename
// tag::rename[]
FROM employees
| KEEP first_name, last_name, still_hired
| RENAME  still_hired AS employed
// end::rename[]
| LIMIT 0;

first_name:keyword | last_name:keyword | employed:boolean
;

docsRenameMultipleColumns
// tag::renameMultipleColumns[]
FROM employees
| KEEP first_name, last_name
| RENAME first_name AS fn, last_name AS ln
// end::renameMultipleColumns[]
| LIMIT 0;

fn:keyword | ln:keyword
;

docsSort
// tag::sort[]
FROM employees
| KEEP first_name, last_name, height
| SORT height
// end::sort[]
| SORT height, first_name
| LIMIT 3;

first_name:keyword | last_name:keyword | height:double
Mayuko         |Warwick        |1.41
Breannda       |Billingsley    |1.42
Vishv          |Zockler        |1.42
;

docsSortDesc
// tag::sortDesc[]
FROM employees
| KEEP first_name, last_name, height
| SORT height DESC
// end::sortDesc[]
| SORT height DESC, first_name ASC
| LIMIT 3;

first_name:keyword | last_name:keyword | height:double
Arumugam       |Ossenbruggen   |2.1
Kwee           |Schusler       |2.1
Saniya         |Kalloufi       |2.1
;

docsSortTie
// tag::sortTie[]
FROM employees
| KEEP first_name, last_name, height
| SORT height DESC, first_name ASC
// end::sortTie[]
| LIMIT 3;

first_name:keyword | last_name:keyword | height:double
Arumugam       |Ossenbruggen   |2.1
Kwee           |Schusler       |2.1
Saniya         |Kalloufi       |2.1
;

docsSortNullsFirst
// tag::sortNullsFirst[]
FROM employees
| KEEP first_name, last_name, height
| SORT first_name ASC NULLS FIRST
// end::sortNullsFirst[]
| SORT first_name ASC NULLS FIRST, height
| LIMIT 3;

first_name:keyword | last_name:keyword | height:double
null           |Swan           |1.46
null           |Lortz          |1.53
null           |Brender        |1.55
;

docsStats
// tag::stats[]
FROM employees
| STATS count = COUNT(emp_no) BY languages
| SORT languages
// end::stats[]
;

// tag::stats-result[]
    count:long | languages:integer
15             |1
19             |2
17             |3
18             |4
21             |5
10             |null
// end::stats-result[]
;

docsStatsWithoutBy
// tag::statsWithoutBy[]
FROM employees
| STATS avg_lang = AVG(languages)
// end::statsWithoutBy[]
;

// tag::statsWithoutBy-result[]
avg_lang:double
3.1222222222222222
// end::statsWithoutBy-result[]
;

docsStatsMultiple
// tag::statsCalcMultipleValues[]
FROM employees
| STATS avg_lang = AVG(languages), max_lang = MAX(languages)
// end::statsCalcMultipleValues[]
;

avg_lang:double | max_lang:integer
3.1222222222222222|5
;

docsStatsGroupByMultipleValues
// tag::statsGroupByMultipleValues[]
FROM employees
| EVAL hired = DATE_FORMAT("YYYY", hire_date)
| STATS avg_salary = AVG(salary) BY hired, languages.long
| EVAL avg_salary = ROUND(avg_salary)
| SORT hired, languages.long
// end::statsGroupByMultipleValues[]
| LIMIT 4
;

hired:keyword |languages.long:long | avg_salary:double
1985           |1              |54668.0        
1985           |3              |47723.0        
1985           |4              |44817.0        
1985           |5              |47720.0  
;

docsWhere
// tag::where[]
FROM employees
| KEEP first_name, last_name, still_hired
| WHERE still_hired == true
// end::where[]
| STATS count = COUNT(last_name) BY still_hired
;

count:long | still_hired:boolean
45             |true
;

docsWhereBoolean
// tag::whereBoolean[]
FROM employees
| KEEP first_name, last_name, still_hired
| WHERE still_hired
// end::whereBoolean[]
| STATS count = COUNT(last_name) BY still_hired
;

count:long | still_hired:boolean
45             |true
;

docsWhereFunction
// tag::whereFunction[]
FROM employees
| KEEP first_name, last_name, height
| WHERE LENGTH(first_name) < 4
// end::whereFunction[]
| SORT first_name
;

first_name:keyword | last_name:keyword | height:double
Gao            |Dolinsky       |1.94
Tse            |Herber         |1.45
Udi            |Jansch         |1.93
Uri            |Lenart         |1.75
;


dateExtract
// tag::dateExtract[]
ROW date = DATE_PARSE("yyyy-MM-dd", "2022-05-06")
| EVAL year = DATE_EXTRACT("year", date)
// end::dateExtract[]
;

// tag::dateExtract-result[]
date:date                 | year:long
2022-05-06T00:00:00.000Z  | 2022
// end::dateExtract-result[]
;

docsSubstring
// tag::substring[]
FROM employees
| KEEP last_name
| EVAL ln_sub = SUBSTRING(last_name, 1, 3)
// end::substring[]
| SORT last_name ASC
| LIMIT 5
;

// tag::substring-result[]
last_name:keyword | ln_sub:keyword
Awdeh          |Awd
Azuma          |Azu
Baek           |Bae
Bamford        |Bam
Bernatsky      |Ber
// end::substring-result[]
;

docsSubstringEnd
// tag::substringEnd[]
FROM employees
| KEEP last_name
| EVAL ln_sub = SUBSTRING(last_name, -3, 3)
// end::substringEnd[]
| SORT last_name ASC
| LIMIT 5
;

// tag::substringEnd-result[]
last_name:keyword | ln_sub:keyword
Awdeh          |deh
Azuma          |uma
Baek           |aek
Bamford        |ord
Bernatsky      |sky
// end::substringEnd-result[]
;

docsSubstringRemainder
// tag::substringRemainder[]
FROM employees
| KEEP last_name
| EVAL ln_sub = SUBSTRING(last_name, 2)
// end::substringRemainder[]
| SORT last_name ASC
| LIMIT 5
;

// tag::substringRemainder-result[]
last_name:keyword | ln_sub:keyword
Awdeh          |wdeh
Azuma          |zuma
Baek           |aek
Bamford        |amford
Bernatsky      |ernatsky
// end::substringRemainder-result[]
;

docsStartsWith
// tag::startsWith[]
FROM employees
| KEEP last_name
| EVAL ln_S = STARTS_WITH(last_name, "B")
// end::startsWith[]
| SORT last_name ASC
| LIMIT 5
;

// tag::startsWith-result[]
last_name:keyword | ln_S:boolean
Awdeh          |false
Azuma          |false
Baek           |true
Bamford        |true
Bernatsky      |true
// end::startsWith-result[]
;

docsRound
// tag::round[]
FROM employees
| KEEP first_name, last_name, height
| EVAL height_ft = ROUND(height * 3.281, 1)
// end::round[]
| SORT height DESC, first_name ASC
| LIMIT 3;

// tag::round-result[]
first_name:keyword | last_name:keyword | height:double | height_ft:double
Arumugam       |Ossenbruggen   |2.1          |6.9
Kwee           |Schusler       |2.1          |6.9
Saniya         |Kalloufi       |2.1          |6.9
// end::round-result[]
;

dateParse
// tag::dateParse[]
ROW date_string = "2022-05-06"
| EVAL date = DATE_PARSE("yyyy-MM-dd", date_string)
// end::dateParse[]
;

//tag::dateParse-result[]
date_string:keyword | date:date
2022-05-06          | 2022-05-06T00:00:00.000Z
// end::dateParse-result[]
;

docsReplace
//tag::replaceString[]
ROW str = "Hello World"
| EVAL str = REPLACE(str, "World", "Universe")
| KEEP str
// end::replaceString[]
;

//tag::replaceString-result[]
str:keyword
Hello Universe
// end::replaceString-result[]
;

docsCase
// tag::case[]
FROM employees
| EVAL type = CASE(
    languages <= 1, "monolingual",
    languages <= 2, "bilingual",
     "polyglot")
| KEEP emp_no, languages, type
// end::case[]
| SORT emp_no
| LIMIT 5
;

// tag::case-result[]
emp_no:integer | languages:integer| type:keyword
10001          | 2                |bilingual      
10002          | 5                |polyglot       
10003          | 4                |polyglot       
10004          | 5                |polyglot       
10005          | 1                |monolingual    
// end::case-result[]
;

docsCountAll
// tag::countAll[]
FROM employees 
| STATS count = COUNT(*) BY languages 
| SORT languages DESC
// end::countAll[]
;

// tag::countAll-result[]
count:long | languages:integer
10         |null
21         |5 
18         |4
17         |3
19         |2
15         |1
// end::countAll-result[]
;

basicGrok
// tag::basicGrok[]
ROW a = "2023-01-23T12:15:00.000Z 127.0.0.1 some.email@foo.com 42" 
| GROK a "%{TIMESTAMP_ISO8601:date} %{IP:ip} %{EMAILADDRESS:email} %{NUMBER:num}" 
| KEEP date, ip, email, num
// end::basicGrok[]
;

// tag::basicGrok-result[]
date:keyword          | ip:keyword    | email:keyword       | num:keyword
2023-01-23T12:15:00.000Z  | 127.0.0.1     | some.email@foo.com  | 42
// end::basicGrok-result[]
;

grokWithConversionSuffix
// tag::grokWithConversionSuffix[]
ROW a = "2023-01-23T12:15:00.000Z 127.0.0.1 some.email@foo.com 42" 
| GROK a "%{TIMESTAMP_ISO8601:date} %{IP:ip} %{EMAILADDRESS:email} %{NUMBER:num:int}" 
| KEEP date, ip, email, num
// end::grokWithConversionSuffix[]
;

// tag::grokWithConversionSuffix-result[]
date:keyword              | ip:keyword    | email:keyword       | num:integer
2023-01-23T12:15:00.000Z  | 127.0.0.1     | some.email@foo.com  | 42
// end::grokWithConversionSuffix-result[]
;

grokWithToDatetime
// tag::grokWithToDatetime[]
ROW a = "2023-01-23T12:15:00.000Z 127.0.0.1 some.email@foo.com 42" 
| GROK a "%{TIMESTAMP_ISO8601:date} %{IP:ip} %{EMAILADDRESS:email} %{NUMBER:num:int}" 
| KEEP date, ip, email, num
| EVAL date = TO_DATETIME(date)
// end::grokWithToDatetime[]
;

// tag::grokWithToDatetime-result[]
ip:keyword    | email:keyword       | num:integer | date:date
127.0.0.1     | some.email@foo.com  | 42          | 2023-01-23T12:15:00.000Z
// end::grokWithToDatetime-result[]
;

grokWithEscape
// tag::grokWithEscape[]
ROW a = "1.2.3.4 [2023-01-23T12:15:00.000Z] Connected"
| GROK a "%{IP:ip} \\[%{TIMESTAMP_ISO8601:@timestamp}\\] %{GREEDYDATA:status}"
// end::grokWithEscape[]
| KEEP @timestamp
;

// tag::grokWithEscape-result[]
@timestamp:keyword
2023-01-23T12:15:00.000Z
// end::grokWithEscape-result[]
;

basicDissect
// tag::basicDissect[]
ROW a = "2023-01-23T12:15:00.000Z - some text - 127.0.0.1" 
| DISSECT a "%{date} - %{msg} - %{ip}"
| KEEP date, msg, ip
// end::basicDissect[]
;

// tag::basicDissect-result[]
date:keyword             | msg:keyword  | ip:keyword
2023-01-23T12:15:00.000Z | some text    | 127.0.0.1
// end::basicDissect-result[]
;

dissectWithToDatetime
// tag::dissectWithToDatetime[]
ROW a = "2023-01-23T12:15:00.000Z - some text - 127.0.0.1" 
| DISSECT a "%{date} - %{msg} - %{ip}" 
| KEEP date, msg, ip
| EVAL date = TO_DATETIME(date)
// end::dissectWithToDatetime[]
;

// tag::dissectWithToDatetime-result[]
msg:keyword  | ip:keyword | date:date
some text    | 127.0.0.1  | 2023-01-23T12:15:00.000Z
// end::dissectWithToDatetime-result[]
;

<<<<<<< HEAD
random
// tag::random[]
ROW a = "row 1" 
| EVAL r = RANDOM()
| WHERE r > 0 AND r <= 1
| keep a
// end::random[]
;

// tag::random-result[]
a:keyword
row 1
// end::random-result[]
=======
dissectRightPaddingModifier
// tag::dissectRightPaddingModifier[]
ROW message="1998-08-10T17:15:42          WARN"
| DISSECT message "%{ts->} %{level}"
// end::dissectRightPaddingModifier[]
;

// tag::dissectRightPaddingModifier-result[]
message:keyword  | ts:keyword | level:keyword
1998-08-10T17:15:42          WARN|1998-08-10T17:15:42|WARN
// end::dissectRightPaddingModifier-result[]
;

dissectEmptyRightPaddingModifier
// tag::dissectEmptyRightPaddingModifier[]
ROW message="[1998-08-10T17:15:42]          [WARN]"
| DISSECT message "[%{ts}]%{->}[%{level}]"
// end::dissectEmptyRightPaddingModifier[]
| KEEP message, ts, level
;

// tag::dissectEmptyRightPaddingModifier-result[]
message:keyword  | ts:keyword | level:keyword
[1998-08-10T17:15:42]          [WARN]|1998-08-10T17:15:42 |WARN
// end::dissectEmptyRightPaddingModifier-result[]
;

dissectAppendModifier
// tag::dissectAppendModifier[]
ROW message="john jacob jingleheimer schmidt"
| DISSECT message "%{+name} %{+name} %{+name} %{+name}" APPEND_SEPARATOR=" "
// end::dissectAppendModifier[]
;

// tag::dissectAppendModifier-result[]
message:keyword  | name:keyword
john jacob jingleheimer schmidt|john jacob jingleheimer schmidt
// end::dissectAppendModifier-result[]
;

dissectAppendWithOrderModifier
// tag::dissectAppendWithOrderModifier[]
ROW message="john jacob jingleheimer schmidt"
| DISSECT message "%{+name/2} %{+name/4} %{+name/3} %{+name/1}" APPEND_SEPARATOR=","
// end::dissectAppendWithOrderModifier[]
;

// tag::dissectAppendWithOrderModifier-result[]
message:keyword  | name:keyword
john jacob jingleheimer schmidt|schmidt,john,jingleheimer,jacob
// end::dissectAppendWithOrderModifier-result[]
;

dissectNamedSkipKey
// tag::dissectNamedSkipKey[]
ROW message="1.2.3.4 - - 30/Apr/1998:22:00:52 +0000"
| DISSECT message "%{clientip} %{?ident} %{?auth} %{@timestamp}"
// end::dissectNamedSkipKey[]
;

// tag::dissectNamedSkipKey-result[]
message:keyword  | clientip:keyword  | @timestamp:keyword
1.2.3.4 - - 30/Apr/1998:22:00:52 +0000|1.2.3.4        |30/Apr/1998:22:00:52 +0000
// end::dissectNamedSkipKey-result[]
;

docsLike
// tag::like[]
FROM employees
| WHERE first_name LIKE "?b*"
| KEEP first_name, last_name
// end::like[]
| SORT first_name
;

// tag::like-result[]
first_name:keyword  | last_name:keyword
Ebbe           |Callaway    
Eberhardt      |Terkki         
// end::like-result[]
;

docsRlike
// tag::rlike[]
FROM employees
| WHERE first_name RLIKE ".leja.*"
| KEEP first_name, last_name
// end::rlike[]
;

// tag::rlike-result[]
first_name:keyword  | last_name:keyword
Alejandro      |McAlpine     
// end::rlike-result[]
;

docsGettingStartedFrom
// tag::gs-from[]
FROM sample_data
// end::gs-from[]
| LIMIT 0
;

@timestamp:date | client_ip:ip | event_duration:long | message:keyword
;

docsGettingStartedFromLowercase
// tag::gs-from-lowercase[]
from sample_data
// end::gs-from-lowercase[]
| LIMIT 0
;

@timestamp:date | client_ip:ip | event_duration:long | message:keyword
;

docsGettingStartedLimit
// tag::gs-limit[]
FROM sample_data
| LIMIT 3
// end::gs-limit[]
| LIMIT 0
;

@timestamp:date | client_ip:ip | event_duration:long | message:keyword
;

docsGettingStartedLimitOneLine
// tag::gs-limit-one-line[]
FROM sample_data | LIMIT 3
// end::gs-limit-one-line[]
| LIMIT 0
;

@timestamp:date | client_ip:ip | event_duration:long | message:keyword
;

docsGettingStartedSort
// tag::gs-sort[]
FROM sample_data
| SORT @timestamp DESC
// end::gs-sort[]
| LIMIT 0
;

@timestamp:date | client_ip:ip | event_duration:long | message:keyword
;

docsGettingStartedChaining
// tag::gs-chaining[]
FROM sample_data
| SORT @timestamp DESC
| LIMIT 3
// end::gs-chaining[]
| LIMIT 0
;

@timestamp:date | client_ip:ip | event_duration:long | message:keyword
>>>>>>> 6bba0efa
;<|MERGE_RESOLUTION|>--- conflicted
+++ resolved
@@ -556,7 +556,6 @@
 // end::dissectWithToDatetime-result[]
 ;
 
-<<<<<<< HEAD
 random
 // tag::random[]
 ROW a = "row 1" 
@@ -570,7 +569,7 @@
 a:keyword
 row 1
 // end::random-result[]
-=======
+
 dissectRightPaddingModifier
 // tag::dissectRightPaddingModifier[]
 ROW message="1998-08-10T17:15:42          WARN"
@@ -729,5 +728,4 @@
 ;
 
 @timestamp:date | client_ip:ip | event_duration:long | message:keyword
->>>>>>> 6bba0efa
 ;