/*
 * Copyright Elasticsearch B.V. and/or licensed to Elasticsearch B.V. under one
 * or more contributor license agreements. Licensed under the Elastic License
 * 2.0; you may not use this file except in compliance with the Elastic License
 * 2.0.
 */

package org.elasticsearch.xpack.esql.io.stream;

import org.elasticsearch.TransportVersion;
import org.elasticsearch.TransportVersions;
import org.elasticsearch.common.io.stream.NamedWriteable;
import org.elasticsearch.common.io.stream.NamedWriteableRegistry;
import org.elasticsearch.common.io.stream.StreamInput;
import org.elasticsearch.common.io.stream.StreamOutput;
import org.elasticsearch.common.lucene.BytesRefs;
import org.elasticsearch.common.util.iterable.Iterables;
import org.elasticsearch.dissect.DissectParser;
import org.elasticsearch.index.IndexMode;
import org.elasticsearch.index.query.QueryBuilder;
import org.elasticsearch.transport.RemoteClusterAware;
import org.elasticsearch.xpack.core.enrich.EnrichPolicy;
import org.elasticsearch.xpack.esql.core.expression.Alias;
import org.elasticsearch.xpack.esql.core.expression.Attribute;
import org.elasticsearch.xpack.esql.core.expression.Expression;
import org.elasticsearch.xpack.esql.core.expression.FieldAttribute;
import org.elasticsearch.xpack.esql.core.expression.Literal;
import org.elasticsearch.xpack.esql.core.expression.NamedExpression;
import org.elasticsearch.xpack.esql.core.expression.Order;
import org.elasticsearch.xpack.esql.core.expression.predicate.fulltext.FullTextPredicate;
import org.elasticsearch.xpack.esql.core.expression.predicate.logical.Not;
import org.elasticsearch.xpack.esql.core.expression.predicate.nulls.IsNotNull;
import org.elasticsearch.xpack.esql.core.expression.predicate.nulls.IsNull;
import org.elasticsearch.xpack.esql.core.index.EsIndex;
import org.elasticsearch.xpack.esql.core.plan.logical.Filter;
import org.elasticsearch.xpack.esql.core.plan.logical.Limit;
import org.elasticsearch.xpack.esql.core.plan.logical.LogicalPlan;
import org.elasticsearch.xpack.esql.core.plan.logical.OrderBy;
import org.elasticsearch.xpack.esql.core.tree.Source;
import org.elasticsearch.xpack.esql.core.type.EsField;
import org.elasticsearch.xpack.esql.expression.function.UnsupportedAttribute;
import org.elasticsearch.xpack.esql.expression.function.aggregate.AggregateFunction;
import org.elasticsearch.xpack.esql.expression.function.scalar.EsqlScalarFunction;
import org.elasticsearch.xpack.esql.expression.function.scalar.UnaryScalarFunction;
import org.elasticsearch.xpack.esql.expression.function.scalar.multivalue.AbstractMultivalueFunction;
import org.elasticsearch.xpack.esql.expression.function.scalar.spatial.BinarySpatialFunction;
import org.elasticsearch.xpack.esql.expression.predicate.operator.arithmetic.EsqlArithmeticOperation;
import org.elasticsearch.xpack.esql.expression.predicate.operator.comparison.EsqlBinaryComparison;
import org.elasticsearch.xpack.esql.plan.logical.Aggregate;
import org.elasticsearch.xpack.esql.plan.logical.Dissect;
import org.elasticsearch.xpack.esql.plan.logical.Dissect.Parser;
import org.elasticsearch.xpack.esql.plan.logical.Enrich;
import org.elasticsearch.xpack.esql.plan.logical.EsRelation;
import org.elasticsearch.xpack.esql.plan.logical.Eval;
import org.elasticsearch.xpack.esql.plan.logical.Grok;
import org.elasticsearch.xpack.esql.plan.logical.Lookup;
import org.elasticsearch.xpack.esql.plan.logical.MvExpand;
import org.elasticsearch.xpack.esql.plan.logical.Project;
import org.elasticsearch.xpack.esql.plan.logical.TopN;
import org.elasticsearch.xpack.esql.plan.logical.join.Join;
import org.elasticsearch.xpack.esql.plan.logical.local.EsqlProject;
import org.elasticsearch.xpack.esql.plan.logical.local.LocalRelation;
import org.elasticsearch.xpack.esql.plan.logical.search.Rank;
import org.elasticsearch.xpack.esql.plan.physical.AggregateExec;
import org.elasticsearch.xpack.esql.plan.physical.DissectExec;
import org.elasticsearch.xpack.esql.plan.physical.EnrichExec;
import org.elasticsearch.xpack.esql.plan.physical.EsQueryExec;
import org.elasticsearch.xpack.esql.plan.physical.EsSourceExec;
import org.elasticsearch.xpack.esql.plan.physical.EvalExec;
import org.elasticsearch.xpack.esql.plan.physical.ExchangeExec;
import org.elasticsearch.xpack.esql.plan.physical.ExchangeSinkExec;
import org.elasticsearch.xpack.esql.plan.physical.ExchangeSourceExec;
import org.elasticsearch.xpack.esql.plan.physical.FieldExtractExec;
import org.elasticsearch.xpack.esql.plan.physical.FilterExec;
import org.elasticsearch.xpack.esql.plan.physical.FragmentExec;
import org.elasticsearch.xpack.esql.plan.physical.GrokExec;
import org.elasticsearch.xpack.esql.plan.physical.HashJoinExec;
import org.elasticsearch.xpack.esql.plan.physical.LimitExec;
import org.elasticsearch.xpack.esql.plan.physical.LocalSourceExec;
import org.elasticsearch.xpack.esql.plan.physical.MvExpandExec;
import org.elasticsearch.xpack.esql.plan.physical.OrderExec;
import org.elasticsearch.xpack.esql.plan.physical.PhysicalPlan;
import org.elasticsearch.xpack.esql.plan.physical.ProjectExec;
import org.elasticsearch.xpack.esql.plan.physical.RowExec;
import org.elasticsearch.xpack.esql.plan.physical.ShowExec;
import org.elasticsearch.xpack.esql.plan.physical.TopNExec;

import java.io.IOException;
import java.util.ArrayList;
import java.util.List;
import java.util.Map;
import java.util.Set;
import java.util.function.BiFunction;

import static java.util.Map.entry;
import static org.elasticsearch.xpack.esql.io.stream.PlanNameRegistry.Entry.of;
import static org.elasticsearch.xpack.esql.io.stream.PlanNameRegistry.PlanReader.readerFromPlanReader;
import static org.elasticsearch.xpack.esql.io.stream.PlanNameRegistry.PlanWriter.writerFromPlanWriter;

/**
 * A utility class that consists solely of static methods that describe how to serialize and
 * deserialize QL and ESQL plan types.
 * <P>
 * All types that require to be serialized should have a pair of co-located `readFoo` and `writeFoo`
 * methods that deserialize and serialize respectively.
 * <P>
 * A type can be named or non-named. A named type has a name written to the stream before its
 * contents (similar to NamedWriteable), whereas a non-named type does not (similar to Writable).
 * Named types allow to determine specific deserialization implementations for more general types,
 * e.g. Literal, which is an Expression. Named types must have an entries in the namedTypeEntries
 * list.
 */
public final class PlanNamedTypes {

    private PlanNamedTypes() {}

    /**
     * Determines the writeable name of the give class. The simple class name is commonly used for
     * {@link NamedWriteable}s and is sufficient here too, but it could be almost anything else.
     */
    public static String name(Class<?> cls) {
        return cls.getSimpleName();
    }

    /**
     * List of named type entries that link concrete names to stream reader and writer implementations.
     * Entries have the form:  category,  name,  serializer method,  deserializer method.
     */
    public static List<PlanNameRegistry.Entry> namedTypeEntries() {
        List<PlanNameRegistry.Entry> declared = List.of(
            // Physical Plan Nodes
            of(PhysicalPlan.class, AggregateExec.class, PlanNamedTypes::writeAggregateExec, PlanNamedTypes::readAggregateExec),
            of(PhysicalPlan.class, DissectExec.class, PlanNamedTypes::writeDissectExec, PlanNamedTypes::readDissectExec),
            of(PhysicalPlan.class, EsQueryExec.class, PlanNamedTypes::writeEsQueryExec, PlanNamedTypes::readEsQueryExec),
            of(PhysicalPlan.class, EsSourceExec.class, PlanNamedTypes::writeEsSourceExec, PlanNamedTypes::readEsSourceExec),
            of(PhysicalPlan.class, EvalExec.class, PlanNamedTypes::writeEvalExec, PlanNamedTypes::readEvalExec),
            of(PhysicalPlan.class, EnrichExec.class, PlanNamedTypes::writeEnrichExec, PlanNamedTypes::readEnrichExec),
            of(PhysicalPlan.class, ExchangeExec.class, PlanNamedTypes::writeExchangeExec, PlanNamedTypes::readExchangeExec),
            of(PhysicalPlan.class, ExchangeSinkExec.class, PlanNamedTypes::writeExchangeSinkExec, PlanNamedTypes::readExchangeSinkExec),
            of(
                PhysicalPlan.class,
                ExchangeSourceExec.class,
                PlanNamedTypes::writeExchangeSourceExec,
                PlanNamedTypes::readExchangeSourceExec
            ),
            of(PhysicalPlan.class, FieldExtractExec.class, PlanNamedTypes::writeFieldExtractExec, PlanNamedTypes::readFieldExtractExec),
            of(PhysicalPlan.class, FilterExec.class, PlanNamedTypes::writeFilterExec, PlanNamedTypes::readFilterExec),
            of(PhysicalPlan.class, FragmentExec.class, PlanNamedTypes::writeFragmentExec, PlanNamedTypes::readFragmentExec),
            of(PhysicalPlan.class, GrokExec.class, PlanNamedTypes::writeGrokExec, PlanNamedTypes::readGrokExec),
            of(PhysicalPlan.class, LimitExec.class, PlanNamedTypes::writeLimitExec, PlanNamedTypes::readLimitExec),
            of(PhysicalPlan.class, LocalSourceExec.class, (out, v) -> v.writeTo(out), LocalSourceExec::new),
            of(PhysicalPlan.class, HashJoinExec.class, (out, v) -> v.writeTo(out), HashJoinExec::new),
            of(PhysicalPlan.class, MvExpandExec.class, PlanNamedTypes::writeMvExpandExec, PlanNamedTypes::readMvExpandExec),
            of(PhysicalPlan.class, OrderExec.class, PlanNamedTypes::writeOrderExec, PlanNamedTypes::readOrderExec),
            of(PhysicalPlan.class, ProjectExec.class, PlanNamedTypes::writeProjectExec, PlanNamedTypes::readProjectExec),
            of(PhysicalPlan.class, RowExec.class, PlanNamedTypes::writeRowExec, PlanNamedTypes::readRowExec),
            of(PhysicalPlan.class, ShowExec.class, PlanNamedTypes::writeShowExec, PlanNamedTypes::readShowExec),
            of(PhysicalPlan.class, TopNExec.class, PlanNamedTypes::writeTopNExec, PlanNamedTypes::readTopNExec),
            // Logical Plan Nodes - a subset of plans that end up being actually serialized
            of(LogicalPlan.class, Aggregate.class, PlanNamedTypes::writeAggregate, PlanNamedTypes::readAggregate),
            of(LogicalPlan.class, Dissect.class, PlanNamedTypes::writeDissect, PlanNamedTypes::readDissect),
            of(LogicalPlan.class, EsRelation.class, PlanNamedTypes::writeEsRelation, PlanNamedTypes::readEsRelation),
            of(LogicalPlan.class, Eval.class, PlanNamedTypes::writeEval, PlanNamedTypes::readEval),
            of(LogicalPlan.class, Enrich.class, PlanNamedTypes::writeEnrich, PlanNamedTypes::readEnrich),
            of(LogicalPlan.class, EsqlProject.class, PlanNamedTypes::writeEsqlProject, PlanNamedTypes::readEsqlProject),
            of(LogicalPlan.class, Filter.class, PlanNamedTypes::writeFilter, PlanNamedTypes::readFilter),
            of(LogicalPlan.class, Grok.class, PlanNamedTypes::writeGrok, PlanNamedTypes::readGrok),
            of(LogicalPlan.class, Join.class, (out, p) -> p.writeTo(out), Join::new),
            of(LogicalPlan.class, Limit.class, PlanNamedTypes::writeLimit, PlanNamedTypes::readLimit),
            of(LogicalPlan.class, LocalRelation.class, (out, p) -> p.writeTo(out), LocalRelation::new),
            of(LogicalPlan.class, Lookup.class, (out, p) -> p.writeTo(out), Lookup::new),
            of(LogicalPlan.class, MvExpand.class, PlanNamedTypes::writeMvExpand, PlanNamedTypes::readMvExpand),
            of(LogicalPlan.class, OrderBy.class, PlanNamedTypes::writeOrderBy, PlanNamedTypes::readOrderBy),
            of(LogicalPlan.class, Project.class, PlanNamedTypes::writeProject, PlanNamedTypes::readProject),
<<<<<<< HEAD
            of(LogicalPlan.class, Rank.class, PlanNamedTypes::writeRank, PlanNamedTypes::readRank),
            of(LogicalPlan.class, TopN.class, PlanNamedTypes::writeTopN, PlanNamedTypes::readTopN),
            // InComparison
            of(ScalarFunction.class, In.class, PlanNamedTypes::writeInComparison, PlanNamedTypes::readInComparison),
            // RegexMatch
            of(RegexMatch.class, WildcardLike.class, PlanNamedTypes::writeWildcardLike, PlanNamedTypes::readWildcardLike),
            of(RegexMatch.class, RLike.class, PlanNamedTypes::writeRLike, PlanNamedTypes::readRLike),
            // BinaryLogic
            of(BinaryLogic.class, And.class, PlanNamedTypes::writeBinaryLogic, PlanNamedTypes::readBinaryLogic),
            of(BinaryLogic.class, Or.class, PlanNamedTypes::writeBinaryLogic, PlanNamedTypes::readBinaryLogic),
            // UnaryScalarFunction
            of(QL_UNARY_SCLR_CLS, IsNotNull.class, PlanNamedTypes::writeQLUnaryScalar, PlanNamedTypes::readQLUnaryScalar),
            of(QL_UNARY_SCLR_CLS, IsNull.class, PlanNamedTypes::writeQLUnaryScalar, PlanNamedTypes::readQLUnaryScalar),
            of(QL_UNARY_SCLR_CLS, Not.class, PlanNamedTypes::writeQLUnaryScalar, PlanNamedTypes::readQLUnaryScalar),
            // ScalarFunction
            of(ScalarFunction.class, Atan2.class, PlanNamedTypes::writeAtan2, PlanNamedTypes::readAtan2),
            of(ScalarFunction.class, Case.class, PlanNamedTypes::writeVararg, PlanNamedTypes::readVarag),
            of(ScalarFunction.class, CIDRMatch.class, PlanNamedTypes::writeCIDRMatch, PlanNamedTypes::readCIDRMatch),
            of(ScalarFunction.class, Coalesce.class, PlanNamedTypes::writeVararg, PlanNamedTypes::readVarag),
            of(ScalarFunction.class, Concat.class, PlanNamedTypes::writeVararg, PlanNamedTypes::readVarag),
            of(ScalarFunction.class, DateDiff.class, PlanNamedTypes::writeDateDiff, PlanNamedTypes::readDateDiff),
            of(ScalarFunction.class, DateExtract.class, PlanNamedTypes::writeDateExtract, PlanNamedTypes::readDateExtract),
            of(ScalarFunction.class, DateFormat.class, PlanNamedTypes::writeDateFormat, PlanNamedTypes::readDateFormat),
            of(ScalarFunction.class, DateParse.class, PlanNamedTypes::writeDateTimeParse, PlanNamedTypes::readDateTimeParse),
            of(ScalarFunction.class, DateTrunc.class, PlanNamedTypes::writeDateTrunc, PlanNamedTypes::readDateTrunc),
            of(ScalarFunction.class, E.class, PlanNamedTypes::writeNoArgScalar, PlanNamedTypes::readNoArgScalar),
            of(ScalarFunction.class, Greatest.class, PlanNamedTypes::writeVararg, PlanNamedTypes::readVarag),
            of(ScalarFunction.class, IpPrefix.class, (out, prefix) -> prefix.writeTo(out), IpPrefix::readFrom),
            of(ScalarFunction.class, Least.class, PlanNamedTypes::writeVararg, PlanNamedTypes::readVarag),
            of(ScalarFunction.class, Log.class, PlanNamedTypes::writeLog, PlanNamedTypes::readLog),
            of(ScalarFunction.class, Now.class, PlanNamedTypes::writeNow, PlanNamedTypes::readNow),
            of(ScalarFunction.class, Pi.class, PlanNamedTypes::writeNoArgScalar, PlanNamedTypes::readNoArgScalar),
            of(ScalarFunction.class, Round.class, PlanNamedTypes::writeRound, PlanNamedTypes::readRound),
            of(ScalarFunction.class, Pow.class, PlanNamedTypes::writePow, PlanNamedTypes::readPow),
            of(ScalarFunction.class, StartsWith.class, PlanNamedTypes::writeStartsWith, PlanNamedTypes::readStartsWith),
            of(ScalarFunction.class, EndsWith.class, PlanNamedTypes::writeEndsWith, PlanNamedTypes::readEndsWith),
            of(ScalarFunction.class, SpatialIntersects.class, PlanNamedTypes::writeSpatialRelatesFunction, PlanNamedTypes::readIntersects),
            of(ScalarFunction.class, SpatialDisjoint.class, PlanNamedTypes::writeSpatialRelatesFunction, PlanNamedTypes::readDisjoint),
            of(ScalarFunction.class, SpatialContains.class, PlanNamedTypes::writeSpatialRelatesFunction, PlanNamedTypes::readContains),
            of(ScalarFunction.class, SpatialWithin.class, PlanNamedTypes::writeSpatialRelatesFunction, PlanNamedTypes::readWithin),
            of(ScalarFunction.class, Substring.class, PlanNamedTypes::writeSubstring, PlanNamedTypes::readSubstring),
            of(ScalarFunction.class, Locate.class, PlanNamedTypes::writeLocate, PlanNamedTypes::readLocate),
            of(ScalarFunction.class, Left.class, PlanNamedTypes::writeLeft, PlanNamedTypes::readLeft),
            of(ScalarFunction.class, Repeat.class, PlanNamedTypes::writeRepeat, PlanNamedTypes::readRepeat),
            of(ScalarFunction.class, Right.class, PlanNamedTypes::writeRight, PlanNamedTypes::readRight),
            of(ScalarFunction.class, Split.class, PlanNamedTypes::writeSplit, PlanNamedTypes::readSplit),
            of(ScalarFunction.class, Tau.class, PlanNamedTypes::writeNoArgScalar, PlanNamedTypes::readNoArgScalar),
            of(ScalarFunction.class, Replace.class, PlanNamedTypes::writeReplace, PlanNamedTypes::readReplace),
            of(ScalarFunction.class, ToLower.class, PlanNamedTypes::writeToLower, PlanNamedTypes::readToLower),
            of(ScalarFunction.class, ToUpper.class, PlanNamedTypes::writeToUpper, PlanNamedTypes::readToUpper),
            // GroupingFunctions
            of(GroupingFunction.class, Bucket.class, PlanNamedTypes::writeBucket, PlanNamedTypes::readBucket),
            // AggregateFunctions
            of(AggregateFunction.class, Avg.class, PlanNamedTypes::writeAggFunction, PlanNamedTypes::readAggFunction),
            of(AggregateFunction.class, Count.class, PlanNamedTypes::writeAggFunction, PlanNamedTypes::readAggFunction),
            of(AggregateFunction.class, CountDistinct.class, PlanNamedTypes::writeCountDistinct, PlanNamedTypes::readCountDistinct),
            of(AggregateFunction.class, Min.class, PlanNamedTypes::writeAggFunction, PlanNamedTypes::readAggFunction),
            of(AggregateFunction.class, Max.class, PlanNamedTypes::writeAggFunction, PlanNamedTypes::readAggFunction),
            of(AggregateFunction.class, Median.class, PlanNamedTypes::writeAggFunction, PlanNamedTypes::readAggFunction),
            of(AggregateFunction.class, MedianAbsoluteDeviation.class, PlanNamedTypes::writeAggFunction, PlanNamedTypes::readAggFunction),
            of(AggregateFunction.class, Percentile.class, PlanNamedTypes::writePercentile, PlanNamedTypes::readPercentile),
            of(AggregateFunction.class, SpatialCentroid.class, PlanNamedTypes::writeAggFunction, PlanNamedTypes::readAggFunction),
            of(AggregateFunction.class, Sum.class, PlanNamedTypes::writeAggFunction, PlanNamedTypes::readAggFunction),
            of(AggregateFunction.class, TopList.class, (out, prefix) -> prefix.writeTo(out), TopList::readFrom),
            of(AggregateFunction.class, Values.class, PlanNamedTypes::writeAggFunction, PlanNamedTypes::readAggFunction)
=======
            of(LogicalPlan.class, TopN.class, PlanNamedTypes::writeTopN, PlanNamedTypes::readTopN)
>>>>>>> ae39525e
        );
        List<PlanNameRegistry.Entry> entries = new ArrayList<>(declared);

        // From NamedWriteables
        for (List<NamedWriteableRegistry.Entry> ee : List.of(
            AbstractMultivalueFunction.getNamedWriteables(),
            AggregateFunction.getNamedWriteables(),
            BinarySpatialFunction.getNamedWriteables(),
            EsqlArithmeticOperation.getNamedWriteables(),
            EsqlBinaryComparison.getNamedWriteables(),
            EsqlScalarFunction.getNamedWriteables(),
            FullTextPredicate.getNamedWriteables(),
            NamedExpression.getNamedWriteables(),
            UnaryScalarFunction.getNamedWriteables(),
            List.of(UnsupportedAttribute.ENTRY, Literal.ENTRY, org.elasticsearch.xpack.esql.expression.Order.ENTRY)
        )) {
            for (NamedWriteableRegistry.Entry e : ee) {
                entries.add(of(Expression.class, e));
            }
        }

        return entries;
    }

    // -- physical plan nodes
    static AggregateExec readAggregateExec(PlanStreamInput in) throws IOException {
        return new AggregateExec(
            Source.readFrom(in),
            in.readPhysicalPlanNode(),
            in.readCollectionAsList(readerFromPlanReader(PlanStreamInput::readExpression)),
            in.readNamedWriteableCollectionAsList(NamedExpression.class),
            in.readEnum(AggregateExec.Mode.class),
            in.readOptionalVInt()
        );
    }

    static void writeAggregateExec(PlanStreamOutput out, AggregateExec aggregateExec) throws IOException {
        Source.EMPTY.writeTo(out);
        out.writePhysicalPlanNode(aggregateExec.child());
        out.writeCollection(aggregateExec.groupings(), writerFromPlanWriter(PlanStreamOutput::writeExpression));
        out.writeNamedWriteableCollection(aggregateExec.aggregates());
        out.writeEnum(aggregateExec.getMode());
        out.writeOptionalVInt(aggregateExec.estimatedRowSize());
    }

    static DissectExec readDissectExec(PlanStreamInput in) throws IOException {
        return new DissectExec(
            Source.readFrom(in),
            in.readPhysicalPlanNode(),
            in.readExpression(),
            readDissectParser(in),
            in.readNamedWriteableCollectionAsList(Attribute.class)
        );
    }

    static void writeDissectExec(PlanStreamOutput out, DissectExec dissectExec) throws IOException {
        Source.EMPTY.writeTo(out);
        out.writePhysicalPlanNode(dissectExec.child());
        out.writeExpression(dissectExec.inputExpression());
        writeDissectParser(out, dissectExec.parser());
        out.writeNamedWriteableCollection(dissectExec.extractedFields());
    }

    static EsQueryExec readEsQueryExec(PlanStreamInput in) throws IOException {
        return new EsQueryExec(
            Source.readFrom(in),
            readEsIndex(in),
            readIndexMode(in),
            in.readNamedWriteableCollectionAsList(Attribute.class),
            in.readOptionalNamedWriteable(QueryBuilder.class),
            in.readOptionalNamed(Expression.class),
            in.readOptionalCollectionAsList(readerFromPlanReader(PlanNamedTypes::readFieldSort)),
            in.readOptionalVInt()
        );
    }

    static void writeEsQueryExec(PlanStreamOutput out, EsQueryExec esQueryExec) throws IOException {
        assert esQueryExec.children().size() == 0;
        Source.EMPTY.writeTo(out);
        writeEsIndex(out, esQueryExec.index());
        writeIndexMode(out, esQueryExec.indexMode());
        out.writeNamedWriteableCollection(esQueryExec.output());
        out.writeOptionalNamedWriteable(esQueryExec.query());
        out.writeOptionalExpression(esQueryExec.limit());
        out.writeOptionalCollection(esQueryExec.sorts(), writerFromPlanWriter(PlanNamedTypes::writeFieldSort));
        out.writeOptionalInt(esQueryExec.estimatedRowSize());
    }

    static EsSourceExec readEsSourceExec(PlanStreamInput in) throws IOException {
        return new EsSourceExec(
            Source.readFrom(in),
            readEsIndex(in),
            in.readNamedWriteableCollectionAsList(Attribute.class),
            in.readOptionalNamedWriteable(QueryBuilder.class),
            readIndexMode(in)
        );
    }

    static void writeEsSourceExec(PlanStreamOutput out, EsSourceExec esSourceExec) throws IOException {
        Source.EMPTY.writeTo(out);
        writeEsIndex(out, esSourceExec.index());
        out.writeNamedWriteableCollection(esSourceExec.output());
        out.writeOptionalNamedWriteable(esSourceExec.query());
        writeIndexMode(out, esSourceExec.indexMode());
    }

    static IndexMode readIndexMode(StreamInput in) throws IOException {
        if (in.getTransportVersion().onOrAfter(TransportVersions.ESQL_ADD_INDEX_MODE_TO_SOURCE)) {
            return IndexMode.fromString(in.readString());
        } else {
            return IndexMode.STANDARD;
        }
    }

    static void writeIndexMode(StreamOutput out, IndexMode indexMode) throws IOException {
        if (out.getTransportVersion().onOrAfter(TransportVersions.ESQL_ADD_INDEX_MODE_TO_SOURCE)) {
            out.writeString(indexMode.getName());
        } else if (indexMode != IndexMode.STANDARD) {
            throw new IllegalStateException("not ready to support index mode [" + indexMode + "]");
        }
    }

    static EvalExec readEvalExec(PlanStreamInput in) throws IOException {
        return new EvalExec(Source.readFrom(in), in.readPhysicalPlanNode(), in.readCollectionAsList(Alias::new));
    }

    static void writeEvalExec(PlanStreamOutput out, EvalExec evalExec) throws IOException {
        Source.EMPTY.writeTo(out);
        out.writePhysicalPlanNode(evalExec.child());
        out.writeCollection(evalExec.fields());
    }

    static EnrichExec readEnrichExec(PlanStreamInput in) throws IOException {
        final Source source = Source.readFrom(in);
        final PhysicalPlan child = in.readPhysicalPlanNode();
        final NamedExpression matchField = in.readNamedWriteable(NamedExpression.class);
        final String policyName = in.readString();
        final String matchType = (in.getTransportVersion().onOrAfter(TransportVersions.ESQL_EXTENDED_ENRICH_TYPES))
            ? in.readString()
            : "match";
        final String policyMatchField = in.readString();
        final Map<String, String> concreteIndices;
        final Enrich.Mode mode;
        if (in.getTransportVersion().onOrAfter(TransportVersions.V_8_13_0)) {
            mode = in.readEnum(Enrich.Mode.class);
            concreteIndices = in.readMap(StreamInput::readString, StreamInput::readString);
        } else {
            mode = Enrich.Mode.ANY;
            EsIndex esIndex = readEsIndex(in);
            if (esIndex.concreteIndices().size() != 1) {
                throw new IllegalStateException("expected a single concrete enrich index; got " + esIndex.concreteIndices());
            }
            concreteIndices = Map.of(RemoteClusterAware.LOCAL_CLUSTER_GROUP_KEY, Iterables.get(esIndex.concreteIndices(), 0));
        }
        return new EnrichExec(
            source,
            child,
            mode,
            matchType,
            matchField,
            policyName,
            policyMatchField,
            concreteIndices,
            in.readNamedWriteableCollectionAsList(NamedExpression.class)
        );
    }

    static void writeEnrichExec(PlanStreamOutput out, EnrichExec enrich) throws IOException {
        Source.EMPTY.writeTo(out);
        out.writePhysicalPlanNode(enrich.child());
        out.writeNamedWriteable(enrich.matchField());
        out.writeString(enrich.policyName());
        if (out.getTransportVersion().onOrAfter(TransportVersions.ESQL_EXTENDED_ENRICH_TYPES)) {
            out.writeString(enrich.matchType());
        }
        out.writeString(enrich.policyMatchField());
        if (out.getTransportVersion().onOrAfter(TransportVersions.V_8_13_0)) {
            out.writeEnum(enrich.mode());
            out.writeMap(enrich.concreteIndices(), StreamOutput::writeString, StreamOutput::writeString);
        } else {
            if (enrich.concreteIndices().keySet().equals(Set.of(RemoteClusterAware.LOCAL_CLUSTER_GROUP_KEY))) {
                String concreteIndex = enrich.concreteIndices().get(RemoteClusterAware.LOCAL_CLUSTER_GROUP_KEY);
                writeEsIndex(out, new EsIndex(concreteIndex, Map.of(), Set.of(concreteIndex)));
            } else {
                throw new IllegalStateException("expected a single concrete enrich index; got " + enrich.concreteIndices());
            }
        }
        out.writeNamedWriteableCollection(enrich.enrichFields());
    }

    static ExchangeExec readExchangeExec(PlanStreamInput in) throws IOException {
        return new ExchangeExec(
            Source.readFrom(in),
            in.readNamedWriteableCollectionAsList(Attribute.class),
            in.readBoolean(),
            in.readPhysicalPlanNode()
        );
    }

    static void writeExchangeExec(PlanStreamOutput out, ExchangeExec exchangeExec) throws IOException {
        Source.EMPTY.writeTo(out);
        out.writeNamedWriteableCollection(exchangeExec.output());
        out.writeBoolean(exchangeExec.isInBetweenAggs());
        out.writePhysicalPlanNode(exchangeExec.child());
    }

    static ExchangeSinkExec readExchangeSinkExec(PlanStreamInput in) throws IOException {
        return new ExchangeSinkExec(
            Source.readFrom(in),
            in.readNamedWriteableCollectionAsList(Attribute.class),
            in.readBoolean(),
            in.readPhysicalPlanNode()
        );
    }

    static void writeExchangeSinkExec(PlanStreamOutput out, ExchangeSinkExec exchangeSinkExec) throws IOException {
        Source.EMPTY.writeTo(out);
        out.writeNamedWriteableCollection(exchangeSinkExec.output());
        out.writeBoolean(exchangeSinkExec.isIntermediateAgg());
        out.writePhysicalPlanNode(exchangeSinkExec.child());
    }

    static ExchangeSourceExec readExchangeSourceExec(PlanStreamInput in) throws IOException {
        return new ExchangeSourceExec(Source.readFrom(in), in.readNamedWriteableCollectionAsList(Attribute.class), in.readBoolean());
    }

    static void writeExchangeSourceExec(PlanStreamOutput out, ExchangeSourceExec exchangeSourceExec) throws IOException {
        out.writeNamedWriteableCollection(exchangeSourceExec.output());
        out.writeBoolean(exchangeSourceExec.isIntermediateAgg());
    }

    static FieldExtractExec readFieldExtractExec(PlanStreamInput in) throws IOException {
        return new FieldExtractExec(Source.readFrom(in), in.readPhysicalPlanNode(), in.readNamedWriteableCollectionAsList(Attribute.class));
    }

    static void writeFieldExtractExec(PlanStreamOutput out, FieldExtractExec fieldExtractExec) throws IOException {
        Source.EMPTY.writeTo(out);
        out.writePhysicalPlanNode(fieldExtractExec.child());
        out.writeNamedWriteableCollection(fieldExtractExec.attributesToExtract());
    }

    static FilterExec readFilterExec(PlanStreamInput in) throws IOException {
        return new FilterExec(Source.readFrom(in), in.readPhysicalPlanNode(), in.readExpression());
    }

    static void writeFilterExec(PlanStreamOutput out, FilterExec filterExec) throws IOException {
        Source.EMPTY.writeTo(out);
        out.writePhysicalPlanNode(filterExec.child());
        out.writeExpression(filterExec.condition());
    }

    static FragmentExec readFragmentExec(PlanStreamInput in) throws IOException {
        return new FragmentExec(
            Source.readFrom(in),
            in.readLogicalPlanNode(),
            in.readOptionalNamedWriteable(QueryBuilder.class),
            in.readOptionalVInt(),
            in.getTransportVersion().onOrAfter(TransportVersions.ESQL_REDUCER_NODE_FRAGMENT) ? in.readOptionalPhysicalPlanNode() : null
        );
    }

    static void writeFragmentExec(PlanStreamOutput out, FragmentExec fragmentExec) throws IOException {
        Source.EMPTY.writeTo(out);
        out.writeLogicalPlanNode(fragmentExec.fragment());
        out.writeOptionalNamedWriteable(fragmentExec.esFilter());
        out.writeOptionalVInt(fragmentExec.estimatedRowSize());
        if (out.getTransportVersion().onOrAfter(TransportVersions.ESQL_REDUCER_NODE_FRAGMENT)) {
            out.writeOptionalPhysicalPlanNode(fragmentExec.reducer());
        }
    }

    static GrokExec readGrokExec(PlanStreamInput in) throws IOException {
        Source source;
        return new GrokExec(
            source = Source.readFrom(in),
            in.readPhysicalPlanNode(),
            in.readExpression(),
            Grok.pattern(source, in.readString()),
            in.readNamedWriteableCollectionAsList(Attribute.class)
        );
    }

    static void writeGrokExec(PlanStreamOutput out, GrokExec grokExec) throws IOException {
        Source.EMPTY.writeTo(out);
        out.writePhysicalPlanNode(grokExec.child());
        out.writeExpression(grokExec.inputExpression());
        out.writeString(grokExec.pattern().pattern());
        out.writeNamedWriteableCollection(grokExec.extractedFields());
    }

    static LimitExec readLimitExec(PlanStreamInput in) throws IOException {
        return new LimitExec(Source.readFrom(in), in.readPhysicalPlanNode(), in.readNamed(Expression.class));
    }

    static void writeLimitExec(PlanStreamOutput out, LimitExec limitExec) throws IOException {
        Source.EMPTY.writeTo(out);
        out.writePhysicalPlanNode(limitExec.child());
        out.writeExpression(limitExec.limit());
    }

    static MvExpandExec readMvExpandExec(PlanStreamInput in) throws IOException {
        return new MvExpandExec(
            Source.readFrom(in),
            in.readPhysicalPlanNode(),
            in.readNamedWriteable(NamedExpression.class),
            in.readNamedWriteable(Attribute.class)
        );
    }

    static void writeMvExpandExec(PlanStreamOutput out, MvExpandExec mvExpandExec) throws IOException {
        Source.EMPTY.writeTo(out);
        out.writePhysicalPlanNode(mvExpandExec.child());
        out.writeNamedWriteable(mvExpandExec.target());
        out.writeNamedWriteable(mvExpandExec.expanded());
    }

    static OrderExec readOrderExec(PlanStreamInput in) throws IOException {
        return new OrderExec(
            Source.readFrom(in),
            in.readPhysicalPlanNode(),
            in.readCollectionAsList(org.elasticsearch.xpack.esql.expression.Order::new)
        );
    }

    static void writeOrderExec(PlanStreamOutput out, OrderExec orderExec) throws IOException {
        Source.EMPTY.writeTo(out);
        out.writePhysicalPlanNode(orderExec.child());
        out.writeCollection(orderExec.order());
    }

    static ProjectExec readProjectExec(PlanStreamInput in) throws IOException {
        return new ProjectExec(
            Source.readFrom(in),
            in.readPhysicalPlanNode(),
            in.readNamedWriteableCollectionAsList(NamedExpression.class)
        );
    }

    static void writeProjectExec(PlanStreamOutput out, ProjectExec projectExec) throws IOException {
        Source.EMPTY.writeTo(out);
        out.writePhysicalPlanNode(projectExec.child());
        out.writeNamedWriteableCollection(projectExec.projections());
    }

    static RowExec readRowExec(PlanStreamInput in) throws IOException {
        return new RowExec(Source.readFrom(in), in.readCollectionAsList(Alias::new));
    }

    static void writeRowExec(PlanStreamOutput out, RowExec rowExec) throws IOException {
        assert rowExec.children().size() == 0;
        Source.EMPTY.writeTo(out);
        out.writeCollection(rowExec.fields());
    }

    @SuppressWarnings("unchecked")
    static ShowExec readShowExec(PlanStreamInput in) throws IOException {
        return new ShowExec(
            Source.readFrom(in),
            in.readNamedWriteableCollectionAsList(Attribute.class),
            (List<List<Object>>) in.readGenericValue()
        );
    }

    static void writeShowExec(PlanStreamOutput out, ShowExec showExec) throws IOException {
        Source.EMPTY.writeTo(out);
        out.writeNamedWriteableCollection(showExec.output());
        out.writeGenericValue(showExec.values());
    }

    static TopNExec readTopNExec(PlanStreamInput in) throws IOException {
        return new TopNExec(
            Source.readFrom(in),
            in.readPhysicalPlanNode(),
            in.readCollectionAsList(org.elasticsearch.xpack.esql.expression.Order::new),
            in.readNamed(Expression.class),
            in.readOptionalVInt()
        );
    }

    static void writeTopNExec(PlanStreamOutput out, TopNExec topNExec) throws IOException {
        Source.EMPTY.writeTo(out);
        out.writePhysicalPlanNode(topNExec.child());
        out.writeCollection(topNExec.order());
        out.writeExpression(topNExec.limit());
        out.writeOptionalVInt(topNExec.estimatedRowSize());
    }

    // -- Logical plan nodes
    static Aggregate readAggregate(PlanStreamInput in) throws IOException {
        return new Aggregate(
            Source.readFrom(in),
            in.readLogicalPlanNode(),
            in.readCollectionAsList(readerFromPlanReader(PlanStreamInput::readExpression)),
            in.readNamedWriteableCollectionAsList(NamedExpression.class)
        );
    }

    static void writeAggregate(PlanStreamOutput out, Aggregate aggregate) throws IOException {
        Source.EMPTY.writeTo(out);
        out.writeLogicalPlanNode(aggregate.child());
        out.writeCollection(aggregate.groupings(), writerFromPlanWriter(PlanStreamOutput::writeExpression));
        out.writeNamedWriteableCollection(aggregate.aggregates());
    }

    static Dissect readDissect(PlanStreamInput in) throws IOException {
        return new Dissect(
            Source.readFrom(in),
            in.readLogicalPlanNode(),
            in.readExpression(),
            readDissectParser(in),
            in.readNamedWriteableCollectionAsList(Attribute.class)
        );
    }

    static void writeDissect(PlanStreamOutput out, Dissect dissect) throws IOException {
        Source.EMPTY.writeTo(out);
        out.writeLogicalPlanNode(dissect.child());
        out.writeExpression(dissect.input());
        writeDissectParser(out, dissect.parser());
        out.writeNamedWriteableCollection(dissect.extractedFields());
    }

    static EsRelation readEsRelation(PlanStreamInput in) throws IOException {
        Source source = Source.readFrom(in);
        EsIndex esIndex = readEsIndex(in);
        List<Attribute> attributes = in.readNamedWriteableCollectionAsList(Attribute.class);
        if (supportingEsSourceOptions(in.getTransportVersion())) {
            readEsSourceOptions(in); // consume optional strings sent by remote
        }
        final IndexMode indexMode = readIndexMode(in);
        boolean frozen = in.readBoolean();
        return new EsRelation(source, esIndex, attributes, indexMode, frozen);
    }

    static void writeEsRelation(PlanStreamOutput out, EsRelation relation) throws IOException {
        assert relation.children().size() == 0;
        Source.EMPTY.writeTo(out);
        writeEsIndex(out, relation.index());
        out.writeNamedWriteableCollection(relation.output());
        if (supportingEsSourceOptions(out.getTransportVersion())) {
            writeEsSourceOptions(out); // write (null) string fillers expected by remote
        }
        writeIndexMode(out, relation.indexMode());
        out.writeBoolean(relation.frozen());
    }

    private static boolean supportingEsSourceOptions(TransportVersion version) {
        return version.onOrAfter(TransportVersions.ESQL_ES_SOURCE_OPTIONS)
            && version.before(TransportVersions.ESQL_REMOVE_ES_SOURCE_OPTIONS);
    }

    private static void readEsSourceOptions(PlanStreamInput in) throws IOException {
        // allowNoIndices
        in.readOptionalString();
        // ignoreUnavailable
        in.readOptionalString();
        // preference
        in.readOptionalString();
    }

    private static void writeEsSourceOptions(PlanStreamOutput out) throws IOException {
        // allowNoIndices
        out.writeOptionalString(null);
        // ignoreUnavailable
        out.writeOptionalString(null);
        // preference
        out.writeOptionalString(null);
    }

    static Eval readEval(PlanStreamInput in) throws IOException {
        return new Eval(Source.readFrom(in), in.readLogicalPlanNode(), in.readCollectionAsList(Alias::new));
    }

    static void writeEval(PlanStreamOutput out, Eval eval) throws IOException {
        Source.EMPTY.writeTo(out);
        out.writeLogicalPlanNode(eval.child());
        out.writeCollection(eval.fields());
    }

    static Enrich readEnrich(PlanStreamInput in) throws IOException {
        Enrich.Mode mode = Enrich.Mode.ANY;
        if (in.getTransportVersion().onOrAfter(TransportVersions.V_8_13_0)) {
            mode = in.readEnum(Enrich.Mode.class);
        }
        final Source source = Source.readFrom(in);
        final LogicalPlan child = in.readLogicalPlanNode();
        final Expression policyName = in.readExpression();
        final NamedExpression matchField = in.readNamedWriteable(NamedExpression.class);
        if (in.getTransportVersion().before(TransportVersions.V_8_13_0)) {
            in.readString(); // discard the old policy name
        }
        final EnrichPolicy policy = new EnrichPolicy(in);
        final Map<String, String> concreteIndices;
        if (in.getTransportVersion().onOrAfter(TransportVersions.V_8_13_0)) {
            concreteIndices = in.readMap(StreamInput::readString, StreamInput::readString);
        } else {
            EsIndex esIndex = readEsIndex(in);
            if (esIndex.concreteIndices().size() > 1) {
                throw new IllegalStateException("expected a single enrich index; got " + esIndex);
            }
            concreteIndices = Map.of(RemoteClusterAware.LOCAL_CLUSTER_GROUP_KEY, Iterables.get(esIndex.concreteIndices(), 0));
        }
        return new Enrich(
            source,
            child,
            mode,
            policyName,
            matchField,
            policy,
            concreteIndices,
            in.readNamedWriteableCollectionAsList(NamedExpression.class)
        );
    }

    static void writeEnrich(PlanStreamOutput out, Enrich enrich) throws IOException {
        if (out.getTransportVersion().onOrAfter(TransportVersions.V_8_13_0)) {
            out.writeEnum(enrich.mode());
        }

        Source.EMPTY.writeTo(out);
        out.writeLogicalPlanNode(enrich.child());
        out.writeExpression(enrich.policyName());
        out.writeNamedWriteable(enrich.matchField());
        if (out.getTransportVersion().before(TransportVersions.V_8_13_0)) {
            out.writeString(BytesRefs.toString(enrich.policyName().fold())); // old policy name
        }
        enrich.policy().writeTo(out);
        if (out.getTransportVersion().onOrAfter(TransportVersions.V_8_13_0)) {
            out.writeMap(enrich.concreteIndices(), StreamOutput::writeString, StreamOutput::writeString);
        } else {
            Map<String, String> concreteIndices = enrich.concreteIndices();
            if (concreteIndices.keySet().equals(Set.of(RemoteClusterAware.LOCAL_CLUSTER_GROUP_KEY))) {
                String enrichIndex = concreteIndices.get(RemoteClusterAware.LOCAL_CLUSTER_GROUP_KEY);
                EsIndex esIndex = new EsIndex(enrichIndex, Map.of(), Set.of(enrichIndex));
                writeEsIndex(out, esIndex);
            } else {
                throw new IllegalStateException("expected a single enrich index; got " + concreteIndices);
            }
        }
        out.writeNamedWriteableCollection(enrich.enrichFields());
    }

    static EsqlProject readEsqlProject(PlanStreamInput in) throws IOException {
        return new EsqlProject(Source.readFrom(in), in.readLogicalPlanNode(), in.readNamedWriteableCollectionAsList(NamedExpression.class));
    }

    static void writeEsqlProject(PlanStreamOutput out, EsqlProject project) throws IOException {
        Source.EMPTY.writeTo(out);
        out.writeLogicalPlanNode(project.child());
        out.writeNamedWriteableCollection(project.projections());
    }

    static Filter readFilter(PlanStreamInput in) throws IOException {
        return new Filter(Source.readFrom(in), in.readLogicalPlanNode(), in.readExpression());
    }

    static void writeFilter(PlanStreamOutput out, Filter filter) throws IOException {
        Source.EMPTY.writeTo(out);
        out.writeLogicalPlanNode(filter.child());
        out.writeExpression(filter.condition());
    }

    static Grok readGrok(PlanStreamInput in) throws IOException {
        Source source;
        return new Grok(
            source = Source.readFrom(in),
            in.readLogicalPlanNode(),
            in.readExpression(),
            Grok.pattern(source, in.readString()),
            in.readNamedWriteableCollectionAsList(Attribute.class)
        );
    }

    static void writeGrok(PlanStreamOutput out, Grok grok) throws IOException {
        Source.EMPTY.writeTo(out);
        out.writeLogicalPlanNode(grok.child());
        out.writeExpression(grok.input());
        out.writeString(grok.parser().pattern());
        out.writeNamedWriteableCollection(grok.extractedFields());
    }

    static Limit readLimit(PlanStreamInput in) throws IOException {
        return new Limit(Source.readFrom(in), in.readNamed(Expression.class), in.readLogicalPlanNode());
    }

    static void writeLimit(PlanStreamOutput out, Limit limit) throws IOException {
        Source.EMPTY.writeTo(out);
        out.writeExpression(limit.limit());
        out.writeLogicalPlanNode(limit.child());
    }

    static MvExpand readMvExpand(PlanStreamInput in) throws IOException {
        return new MvExpand(
            Source.readFrom(in),
            in.readLogicalPlanNode(),
            in.readNamedWriteable(NamedExpression.class),
            in.readNamedWriteable(Attribute.class)
        );
    }

    static void writeMvExpand(PlanStreamOutput out, MvExpand mvExpand) throws IOException {
        Source.EMPTY.writeTo(out);
        out.writeLogicalPlanNode(mvExpand.child());
        out.writeNamedWriteable(mvExpand.target());
        out.writeNamedWriteable(mvExpand.expanded());
    }

    static OrderBy readOrderBy(PlanStreamInput in) throws IOException {
        return new OrderBy(
            Source.readFrom(in),
            in.readLogicalPlanNode(),
            in.readCollectionAsList(org.elasticsearch.xpack.esql.expression.Order::new)
        );
    }

    static void writeOrderBy(PlanStreamOutput out, OrderBy order) throws IOException {
        Source.EMPTY.writeTo(out);
        out.writeLogicalPlanNode(order.child());
        out.writeCollection(order.order());
    }

    static Project readProject(PlanStreamInput in) throws IOException {
        return new Project(Source.readFrom(in), in.readLogicalPlanNode(), in.readNamedWriteableCollectionAsList(NamedExpression.class));
    }

    static void writeProject(PlanStreamOutput out, Project project) throws IOException {
        Source.EMPTY.writeTo(out);
        out.writeLogicalPlanNode(project.child());
        out.writeNamedWriteableCollection(project.projections());
    }

    static Rank readRank(PlanStreamInput in) throws IOException {
        return new Rank(Source.readFrom(in), in.readLogicalPlanNode(), in.readExpression());
    }

    static void writeRank(PlanStreamOutput out, Rank rank) throws IOException {
        Source.EMPTY.writeTo(out);
        out.writeLogicalPlanNode(rank.child());
        out.writeExpression(rank.query());
    }

    static TopN readTopN(PlanStreamInput in) throws IOException {
        return new TopN(
            Source.readFrom(in),
            in.readLogicalPlanNode(),
            in.readCollectionAsList(org.elasticsearch.xpack.esql.expression.Order::new),
            in.readExpression()
        );
    }

    static void writeTopN(PlanStreamOutput out, TopN topN) throws IOException {
        Source.EMPTY.writeTo(out);
        out.writeLogicalPlanNode(topN.child());
        out.writeCollection(topN.order());
        out.writeExpression(topN.limit());
    }

    static final Map<
        String,
        BiFunction<
            Source,
            Expression,
            org.elasticsearch.xpack.esql.core.expression.function.scalar.UnaryScalarFunction>> QL_UNARY_SCALAR_CTRS = Map.ofEntries(
                entry(name(IsNotNull.class), IsNotNull::new),
                entry(name(IsNull.class), IsNull::new),
                entry(name(Not.class), Not::new)
            );

    static org.elasticsearch.xpack.esql.core.expression.function.scalar.UnaryScalarFunction readQLUnaryScalar(
        PlanStreamInput in,
        String name
    ) throws IOException {
        var ctr = QL_UNARY_SCALAR_CTRS.get(name);
        if (ctr == null) {
            throw new IOException("Constructor for QLUnaryScalar not found for name:" + name);
        }
        return ctr.apply(Source.readFrom(in), in.readExpression());
    }

    static void writeQLUnaryScalar(
        PlanStreamOutput out,
        org.elasticsearch.xpack.esql.core.expression.function.scalar.UnaryScalarFunction function
    ) throws IOException {
        function.source().writeTo(out);
        out.writeExpression(function.field());
    }

    // -- ancillary supporting classes of plan nodes, etc

    static EsQueryExec.FieldSort readFieldSort(PlanStreamInput in) throws IOException {
        return new EsQueryExec.FieldSort(
            new FieldAttribute(in),
            in.readEnum(Order.OrderDirection.class),
            in.readEnum(Order.NullsPosition.class)
        );
    }

    static void writeFieldSort(PlanStreamOutput out, EsQueryExec.FieldSort fieldSort) throws IOException {
        fieldSort.field().writeTo(out);
        out.writeEnum(fieldSort.direction());
        out.writeEnum(fieldSort.nulls());
    }

    @SuppressWarnings("unchecked")
    static EsIndex readEsIndex(PlanStreamInput in) throws IOException {
        return new EsIndex(
            in.readString(),
            in.readImmutableMap(StreamInput::readString, i -> i.readNamedWriteable(EsField.class)),
            (Set<String>) in.readGenericValue()
        );
    }

    static void writeEsIndex(PlanStreamOutput out, EsIndex esIndex) throws IOException {
        out.writeString(esIndex.name());
        out.writeMap(esIndex.mapping(), StreamOutput::writeNamedWriteable);
        out.writeGenericValue(esIndex.concreteIndices());
    }

    static Parser readDissectParser(PlanStreamInput in) throws IOException {
        String pattern = in.readString();
        String appendSeparator = in.readString();
        return new Parser(pattern, appendSeparator, new DissectParser(pattern, appendSeparator));
    }

    static void writeDissectParser(PlanStreamOutput out, Parser dissectParser) throws IOException {
        out.writeString(dissectParser.pattern());
        out.writeString(dissectParser.appendSeparator());
    }
}<|MERGE_RESOLUTION|>--- conflicted
+++ resolved
@@ -172,75 +172,8 @@
             of(LogicalPlan.class, MvExpand.class, PlanNamedTypes::writeMvExpand, PlanNamedTypes::readMvExpand),
             of(LogicalPlan.class, OrderBy.class, PlanNamedTypes::writeOrderBy, PlanNamedTypes::readOrderBy),
             of(LogicalPlan.class, Project.class, PlanNamedTypes::writeProject, PlanNamedTypes::readProject),
-<<<<<<< HEAD
             of(LogicalPlan.class, Rank.class, PlanNamedTypes::writeRank, PlanNamedTypes::readRank),
-            of(LogicalPlan.class, TopN.class, PlanNamedTypes::writeTopN, PlanNamedTypes::readTopN),
-            // InComparison
-            of(ScalarFunction.class, In.class, PlanNamedTypes::writeInComparison, PlanNamedTypes::readInComparison),
-            // RegexMatch
-            of(RegexMatch.class, WildcardLike.class, PlanNamedTypes::writeWildcardLike, PlanNamedTypes::readWildcardLike),
-            of(RegexMatch.class, RLike.class, PlanNamedTypes::writeRLike, PlanNamedTypes::readRLike),
-            // BinaryLogic
-            of(BinaryLogic.class, And.class, PlanNamedTypes::writeBinaryLogic, PlanNamedTypes::readBinaryLogic),
-            of(BinaryLogic.class, Or.class, PlanNamedTypes::writeBinaryLogic, PlanNamedTypes::readBinaryLogic),
-            // UnaryScalarFunction
-            of(QL_UNARY_SCLR_CLS, IsNotNull.class, PlanNamedTypes::writeQLUnaryScalar, PlanNamedTypes::readQLUnaryScalar),
-            of(QL_UNARY_SCLR_CLS, IsNull.class, PlanNamedTypes::writeQLUnaryScalar, PlanNamedTypes::readQLUnaryScalar),
-            of(QL_UNARY_SCLR_CLS, Not.class, PlanNamedTypes::writeQLUnaryScalar, PlanNamedTypes::readQLUnaryScalar),
-            // ScalarFunction
-            of(ScalarFunction.class, Atan2.class, PlanNamedTypes::writeAtan2, PlanNamedTypes::readAtan2),
-            of(ScalarFunction.class, Case.class, PlanNamedTypes::writeVararg, PlanNamedTypes::readVarag),
-            of(ScalarFunction.class, CIDRMatch.class, PlanNamedTypes::writeCIDRMatch, PlanNamedTypes::readCIDRMatch),
-            of(ScalarFunction.class, Coalesce.class, PlanNamedTypes::writeVararg, PlanNamedTypes::readVarag),
-            of(ScalarFunction.class, Concat.class, PlanNamedTypes::writeVararg, PlanNamedTypes::readVarag),
-            of(ScalarFunction.class, DateDiff.class, PlanNamedTypes::writeDateDiff, PlanNamedTypes::readDateDiff),
-            of(ScalarFunction.class, DateExtract.class, PlanNamedTypes::writeDateExtract, PlanNamedTypes::readDateExtract),
-            of(ScalarFunction.class, DateFormat.class, PlanNamedTypes::writeDateFormat, PlanNamedTypes::readDateFormat),
-            of(ScalarFunction.class, DateParse.class, PlanNamedTypes::writeDateTimeParse, PlanNamedTypes::readDateTimeParse),
-            of(ScalarFunction.class, DateTrunc.class, PlanNamedTypes::writeDateTrunc, PlanNamedTypes::readDateTrunc),
-            of(ScalarFunction.class, E.class, PlanNamedTypes::writeNoArgScalar, PlanNamedTypes::readNoArgScalar),
-            of(ScalarFunction.class, Greatest.class, PlanNamedTypes::writeVararg, PlanNamedTypes::readVarag),
-            of(ScalarFunction.class, IpPrefix.class, (out, prefix) -> prefix.writeTo(out), IpPrefix::readFrom),
-            of(ScalarFunction.class, Least.class, PlanNamedTypes::writeVararg, PlanNamedTypes::readVarag),
-            of(ScalarFunction.class, Log.class, PlanNamedTypes::writeLog, PlanNamedTypes::readLog),
-            of(ScalarFunction.class, Now.class, PlanNamedTypes::writeNow, PlanNamedTypes::readNow),
-            of(ScalarFunction.class, Pi.class, PlanNamedTypes::writeNoArgScalar, PlanNamedTypes::readNoArgScalar),
-            of(ScalarFunction.class, Round.class, PlanNamedTypes::writeRound, PlanNamedTypes::readRound),
-            of(ScalarFunction.class, Pow.class, PlanNamedTypes::writePow, PlanNamedTypes::readPow),
-            of(ScalarFunction.class, StartsWith.class, PlanNamedTypes::writeStartsWith, PlanNamedTypes::readStartsWith),
-            of(ScalarFunction.class, EndsWith.class, PlanNamedTypes::writeEndsWith, PlanNamedTypes::readEndsWith),
-            of(ScalarFunction.class, SpatialIntersects.class, PlanNamedTypes::writeSpatialRelatesFunction, PlanNamedTypes::readIntersects),
-            of(ScalarFunction.class, SpatialDisjoint.class, PlanNamedTypes::writeSpatialRelatesFunction, PlanNamedTypes::readDisjoint),
-            of(ScalarFunction.class, SpatialContains.class, PlanNamedTypes::writeSpatialRelatesFunction, PlanNamedTypes::readContains),
-            of(ScalarFunction.class, SpatialWithin.class, PlanNamedTypes::writeSpatialRelatesFunction, PlanNamedTypes::readWithin),
-            of(ScalarFunction.class, Substring.class, PlanNamedTypes::writeSubstring, PlanNamedTypes::readSubstring),
-            of(ScalarFunction.class, Locate.class, PlanNamedTypes::writeLocate, PlanNamedTypes::readLocate),
-            of(ScalarFunction.class, Left.class, PlanNamedTypes::writeLeft, PlanNamedTypes::readLeft),
-            of(ScalarFunction.class, Repeat.class, PlanNamedTypes::writeRepeat, PlanNamedTypes::readRepeat),
-            of(ScalarFunction.class, Right.class, PlanNamedTypes::writeRight, PlanNamedTypes::readRight),
-            of(ScalarFunction.class, Split.class, PlanNamedTypes::writeSplit, PlanNamedTypes::readSplit),
-            of(ScalarFunction.class, Tau.class, PlanNamedTypes::writeNoArgScalar, PlanNamedTypes::readNoArgScalar),
-            of(ScalarFunction.class, Replace.class, PlanNamedTypes::writeReplace, PlanNamedTypes::readReplace),
-            of(ScalarFunction.class, ToLower.class, PlanNamedTypes::writeToLower, PlanNamedTypes::readToLower),
-            of(ScalarFunction.class, ToUpper.class, PlanNamedTypes::writeToUpper, PlanNamedTypes::readToUpper),
-            // GroupingFunctions
-            of(GroupingFunction.class, Bucket.class, PlanNamedTypes::writeBucket, PlanNamedTypes::readBucket),
-            // AggregateFunctions
-            of(AggregateFunction.class, Avg.class, PlanNamedTypes::writeAggFunction, PlanNamedTypes::readAggFunction),
-            of(AggregateFunction.class, Count.class, PlanNamedTypes::writeAggFunction, PlanNamedTypes::readAggFunction),
-            of(AggregateFunction.class, CountDistinct.class, PlanNamedTypes::writeCountDistinct, PlanNamedTypes::readCountDistinct),
-            of(AggregateFunction.class, Min.class, PlanNamedTypes::writeAggFunction, PlanNamedTypes::readAggFunction),
-            of(AggregateFunction.class, Max.class, PlanNamedTypes::writeAggFunction, PlanNamedTypes::readAggFunction),
-            of(AggregateFunction.class, Median.class, PlanNamedTypes::writeAggFunction, PlanNamedTypes::readAggFunction),
-            of(AggregateFunction.class, MedianAbsoluteDeviation.class, PlanNamedTypes::writeAggFunction, PlanNamedTypes::readAggFunction),
-            of(AggregateFunction.class, Percentile.class, PlanNamedTypes::writePercentile, PlanNamedTypes::readPercentile),
-            of(AggregateFunction.class, SpatialCentroid.class, PlanNamedTypes::writeAggFunction, PlanNamedTypes::readAggFunction),
-            of(AggregateFunction.class, Sum.class, PlanNamedTypes::writeAggFunction, PlanNamedTypes::readAggFunction),
-            of(AggregateFunction.class, TopList.class, (out, prefix) -> prefix.writeTo(out), TopList::readFrom),
-            of(AggregateFunction.class, Values.class, PlanNamedTypes::writeAggFunction, PlanNamedTypes::readAggFunction)
-=======
             of(LogicalPlan.class, TopN.class, PlanNamedTypes::writeTopN, PlanNamedTypes::readTopN)
->>>>>>> ae39525e
         );
         List<PlanNameRegistry.Entry> entries = new ArrayList<>(declared);
 
