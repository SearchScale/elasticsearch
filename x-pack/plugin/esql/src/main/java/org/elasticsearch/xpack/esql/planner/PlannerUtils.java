/*
 * Copyright Elasticsearch B.V. and/or licensed to Elasticsearch B.V. under one
 * or more contributor license agreements. Licensed under the Elastic License
 * 2.0; you may not use this file except in compliance with the Elastic License
 * 2.0.
 */

package org.elasticsearch.xpack.esql.planner;

import org.elasticsearch.common.Strings;
import org.elasticsearch.common.breaker.NoopCircuitBreaker;
import org.elasticsearch.common.util.BigArrays;
import org.elasticsearch.compute.data.BlockFactory;
import org.elasticsearch.compute.data.ElementType;
import org.elasticsearch.core.Tuple;
import org.elasticsearch.index.mapper.MappedFieldType;
import org.elasticsearch.index.query.QueryBuilder;
import org.elasticsearch.index.query.SearchExecutionContext;
import org.elasticsearch.xpack.esql.EsqlIllegalArgumentException;
import org.elasticsearch.xpack.esql.core.expression.AttributeSet;
import org.elasticsearch.xpack.esql.core.expression.Expression;
import org.elasticsearch.xpack.esql.core.expression.FieldAttribute;
import org.elasticsearch.xpack.esql.core.expression.predicate.Predicates;
import org.elasticsearch.xpack.esql.core.plan.logical.Filter;
import org.elasticsearch.xpack.esql.core.plan.logical.Limit;
import org.elasticsearch.xpack.esql.core.plan.logical.LogicalPlan;
import org.elasticsearch.xpack.esql.core.plan.logical.OrderBy;
import org.elasticsearch.xpack.esql.core.plan.logical.UnaryPlan;
import org.elasticsearch.xpack.esql.core.tree.Source;
import org.elasticsearch.xpack.esql.core.type.DataType;
import org.elasticsearch.xpack.esql.core.util.Holder;
import org.elasticsearch.xpack.esql.core.util.Queries;
import org.elasticsearch.xpack.esql.optimizer.LocalLogicalOptimizerContext;
import org.elasticsearch.xpack.esql.optimizer.LocalLogicalPlanOptimizer;
import org.elasticsearch.xpack.esql.optimizer.LocalPhysicalOptimizerContext;
import org.elasticsearch.xpack.esql.optimizer.LocalPhysicalPlanOptimizer;
import org.elasticsearch.xpack.esql.plan.logical.Aggregate;
import org.elasticsearch.xpack.esql.plan.logical.EsRelation;
import org.elasticsearch.xpack.esql.plan.logical.TopN;
import org.elasticsearch.xpack.esql.plan.physical.AggregateExec;
import org.elasticsearch.xpack.esql.plan.physical.EsSourceExec;
import org.elasticsearch.xpack.esql.plan.physical.EstimatesRowSize;
import org.elasticsearch.xpack.esql.plan.physical.ExchangeExec;
import org.elasticsearch.xpack.esql.plan.physical.ExchangeSinkExec;
import org.elasticsearch.xpack.esql.plan.physical.ExchangeSourceExec;
import org.elasticsearch.xpack.esql.plan.physical.FragmentExec;
import org.elasticsearch.xpack.esql.plan.physical.LimitExec;
import org.elasticsearch.xpack.esql.plan.physical.OrderExec;
import org.elasticsearch.xpack.esql.plan.physical.PhysicalPlan;
import org.elasticsearch.xpack.esql.plan.physical.TopNExec;
import org.elasticsearch.xpack.esql.session.EsqlConfiguration;
import org.elasticsearch.xpack.esql.stats.SearchStats;
import org.elasticsearch.xpack.esql.type.EsqlDataTypes;

import java.util.ArrayList;
import java.util.LinkedHashSet;
import java.util.List;
import java.util.Set;
import java.util.function.Predicate;

import static java.util.Arrays.asList;
import static org.elasticsearch.index.mapper.MappedFieldType.FieldExtractPreference.DOC_VALUES;
import static org.elasticsearch.index.mapper.MappedFieldType.FieldExtractPreference.NONE;
import static org.elasticsearch.xpack.esql.core.util.Queries.Clause.FILTER;
import static org.elasticsearch.xpack.esql.optimizer.LocalPhysicalPlanOptimizer.PushFiltersToSource.canPushToSource;
import static org.elasticsearch.xpack.esql.optimizer.LocalPhysicalPlanOptimizer.TRANSLATOR_HANDLER;

public class PlannerUtils {

    public static Tuple<PhysicalPlan, PhysicalPlan> breakPlanBetweenCoordinatorAndDataNode(PhysicalPlan plan, EsqlConfiguration config) {
        var dataNodePlan = new Holder<PhysicalPlan>();

        // split the given plan when encountering the exchange
        PhysicalPlan coordinatorPlan = plan.transformUp(ExchangeExec.class, e -> {
            // remember the datanode subplan and wire it to a sink
            var subplan = e.child();
            dataNodePlan.set(new ExchangeSinkExec(e.source(), e.output(), e.isInBetweenAggs(), subplan));

            return new ExchangeSourceExec(e.source(), e.output(), e.isInBetweenAggs());
        });
        return new Tuple<>(coordinatorPlan, dataNodePlan.get());
    }

    public static PhysicalPlan dataNodeReductionPlan(LogicalPlan plan, PhysicalPlan unused) {
        var pipelineBreakers = plan.collectFirstChildren(Mapper::isPipelineBreaker);

        if (pipelineBreakers.isEmpty() == false) {
            UnaryPlan pipelineBreaker = (UnaryPlan) pipelineBreakers.get(0);
            if (pipelineBreaker instanceof TopN) {
                Mapper mapper = new Mapper(true);
                var physicalPlan = EstimatesRowSize.estimateRowSize(0, mapper.map(plan));
                return physicalPlan.collectFirstChildren(TopNExec.class::isInstance).get(0);
            } else if (pipelineBreaker instanceof Limit limit) {
                return new LimitExec(limit.source(), unused, limit.limit());
            } else if (pipelineBreaker instanceof OrderBy order) {
                return new OrderExec(order.source(), unused, order.order());
            } else if (pipelineBreaker instanceof Aggregate) {
                Mapper mapper = new Mapper(true);
                var physicalPlan = EstimatesRowSize.estimateRowSize(0, mapper.map(plan));
                var aggregate = (AggregateExec) physicalPlan.collectFirstChildren(AggregateExec.class::isInstance).get(0);
                return aggregate.withMode(AggregateExec.Mode.PARTIAL);
            } else {
                throw new EsqlIllegalArgumentException("unsupported unary physical plan node [" + pipelineBreaker.nodeName() + "]");
            }
        }
        return null;
    }

    /**
     * Returns a set of concrete indices after resolving the original indices specified in the FROM command.
     */
    public static Set<String> planConcreteIndices(PhysicalPlan plan) {
        if (plan == null) {
            return Set.of();
        }
        var indices = new LinkedHashSet<String>();
        plan.forEachUp(FragmentExec.class, f -> f.fragment().forEachUp(EsRelation.class, r -> indices.addAll(r.index().concreteIndices())));
        return indices;
    }

    /**
     * Returns the original indices specified in the FROM command of the query. We need the original query to resolve alias filters.
     */
    public static String[] planOriginalIndices(PhysicalPlan plan) {
        if (plan == null) {
            return Strings.EMPTY_ARRAY;
        }
        var indices = new LinkedHashSet<String>();
        plan.forEachUp(
            FragmentExec.class,
            f -> f.fragment()
                .forEachUp(EsRelation.class, r -> indices.addAll(asList(Strings.commaDelimitedListToStringArray(r.index().name()))))
        );
        return indices.toArray(String[]::new);
    }

    public static PhysicalPlan localPlan(List<SearchExecutionContext> searchContexts, EsqlConfiguration configuration, PhysicalPlan plan) {
        return localPlan(configuration, plan, new SearchStats(searchContexts));
    }

    public static PhysicalPlan localPlan(EsqlConfiguration configuration, PhysicalPlan plan, SearchStats searchStats) {
        final var logicalOptimizer = new LocalLogicalPlanOptimizer(new LocalLogicalOptimizerContext(configuration, searchStats));
        var physicalOptimizer = new LocalPhysicalPlanOptimizer(new LocalPhysicalOptimizerContext(configuration, searchStats));

        return localPlan(plan, logicalOptimizer, physicalOptimizer);
    }

    public static PhysicalPlan localPlan(
        PhysicalPlan plan,
        LocalLogicalPlanOptimizer logicalOptimizer,
        LocalPhysicalPlanOptimizer physicalOptimizer
    ) {
        final Mapper mapper = new Mapper(true);
        var isCoordPlan = new Holder<>(Boolean.TRUE);

        var localPhysicalPlan = plan.transformUp(FragmentExec.class, f -> {
            isCoordPlan.set(Boolean.FALSE);
            var optimizedFragment = logicalOptimizer.localOptimize(f.fragment());
            var physicalFragment = mapper.map(optimizedFragment);
            var filter = f.esFilter();
            if (filter != null) {
                physicalFragment = physicalFragment.transformUp(
                    EsSourceExec.class,
                    query -> new EsSourceExec(Source.EMPTY, query.index(), query.output(), filter, query.indexMode())
                );
            }
            var localOptimized = physicalOptimizer.localOptimize(physicalFragment);
            return EstimatesRowSize.estimateRowSize(f.estimatedRowSize(), localOptimized);
        });
        return isCoordPlan.get() ? plan : localPhysicalPlan;
    }

    /**
     * Extracts the ES query provided by the filter parameter
     * @param plan
     * @param hasIdenticalDelegate a lambda that given a field attribute sayis if it has
     *                             a synthetic source delegate with the exact same value
     * @return
     */
    public static QueryBuilder requestFilter(PhysicalPlan plan, Predicate<FieldAttribute> hasIdenticalDelegate) {
        return detectFilter(plan, "@timestamp", hasIdenticalDelegate);
    }

    static QueryBuilder detectFilter(PhysicalPlan plan, String fieldName, Predicate<FieldAttribute> hasIdenticalDelegate) {
        // first position is the REST filter, the second the query filter
        var requestFilter = new QueryBuilder[] { null, null };

        plan.forEachDown(FragmentExec.class, fe -> {
            requestFilter[0] = fe.esFilter();
            // detect filter inside the query
            fe.fragment().forEachUp(Filter.class, f -> {
                // the only filter that can be pushed down is that on top of the relation
                // reuses the logic from LocalPhysicalPlanOptimizer#PushFiltersToSource
                // but get executed on the logical plan
                List<Expression> matches = new ArrayList<>();
                if (f.child() instanceof EsRelation) {
                    var conjunctions = Predicates.splitAnd(f.condition());
                    // look only at expressions that contain literals and the target field
                    for (var exp : conjunctions) {
                        var refs = new AttributeSet(exp.references());
                        // remove literals or attributes that match by name
                        boolean matchesField = refs.removeIf(e -> fieldName.equals(e.name()));
                        // the expression only contains the target reference
                        // and the expression is pushable (functions can be fully translated)
                        if (matchesField && refs.isEmpty() && canPushToSource(exp, hasIdenticalDelegate)) {
                            matches.add(exp);
                        }
                    }
                }
                if (matches.size() > 0) {
                    requestFilter[1] = TRANSLATOR_HANDLER.asQuery(Predicates.combineAnd(matches)).asBuilder();
                }
            });
        });

        return Queries.combine(FILTER, asList(requestFilter));
    }

    /**
     * Map QL's {@link DataType} to the compute engine's {@link ElementType}, for sortable types only.
     * This specifically excludes spatial data types, which are not themselves sortable.
     */
    public static ElementType toSortableElementType(DataType dataType) {
        if (EsqlDataTypes.isSpatial(dataType)) {
            return ElementType.UNKNOWN;
        }
        return toElementType(dataType);
    }

    /**
     * Map QL's {@link DataType} to the compute engine's {@link ElementType}.
     */
    public static ElementType toElementType(DataType dataType) {
        return toElementType(dataType, NONE);
    }

    /**
     * Map QL's {@link DataType} to the compute engine's {@link ElementType}.
     * Under some situations, the same data type might be extracted into a different element type.
     * For example, spatial types can be extracted into doc-values under specific conditions, otherwise they extract as BytesRef.
     */
    public static ElementType toElementType(DataType dataType, MappedFieldType.FieldExtractPreference fieldExtractPreference) {

        return switch (dataType) {
            case LONG, DATETIME, UNSIGNED_LONG, COUNTER_LONG -> ElementType.LONG;
            case INTEGER, FLOAT, COUNTER_INTEGER -> ElementType.INT;
            case DOUBLE, COUNTER_DOUBLE -> ElementType.DOUBLE;
            // unsupported fields are passed through as a BytesRef
            case KEYWORD, TEXT, IP, SOURCE, VERSION, UNSUPPORTED -> ElementType.BYTES_REF;
            case NULL -> ElementType.NULL;
            case BOOLEAN -> ElementType.BOOLEAN;
            case DOC_DATA_TYPE -> ElementType.DOC;
            case TSID_DATA_TYPE -> ElementType.BYTES_REF;
            case GEO_POINT, CARTESIAN_POINT -> fieldExtractPreference == DOC_VALUES ? ElementType.LONG : ElementType.BYTES_REF;
            case GEO_SHAPE, CARTESIAN_SHAPE -> ElementType.BYTES_REF;
<<<<<<< HEAD
            case SHORT, BYTE, DATE_PERIOD, TIME_DURATION, OBJECT, NESTED, HALF_FLOAT, SCALED_FLOAT -> throw EsqlIllegalArgumentException
                .illegalDataType(dataType);
=======
            case PARTIAL_AGG -> ElementType.COMPOSITE;
            case SHORT, BYTE, DATE_PERIOD, TIME_DURATION, OBJECT, NESTED, FLOAT, HALF_FLOAT, SCALED_FLOAT ->
                throw EsqlIllegalArgumentException.illegalDataType(dataType);
>>>>>>> caebbac3
        };
    }

    /**
     * A non-breaking block factory used to create small pages during the planning
     * TODO: Remove this
     */
    @Deprecated(forRemoval = true)
    public static final BlockFactory NON_BREAKING_BLOCK_FACTORY = BlockFactory.getInstance(
        new NoopCircuitBreaker("noop-esql-breaker"),
        BigArrays.NON_RECYCLING_INSTANCE
    );

    /**
     * Returns DOC_VALUES if the given boolean is set.
     */
    public static MappedFieldType.FieldExtractPreference extractPreference(boolean hasPreference) {
        return hasPreference ? DOC_VALUES : NONE;
    }
}<|MERGE_RESOLUTION|>--- conflicted
+++ resolved
@@ -253,14 +253,9 @@
             case TSID_DATA_TYPE -> ElementType.BYTES_REF;
             case GEO_POINT, CARTESIAN_POINT -> fieldExtractPreference == DOC_VALUES ? ElementType.LONG : ElementType.BYTES_REF;
             case GEO_SHAPE, CARTESIAN_SHAPE -> ElementType.BYTES_REF;
-<<<<<<< HEAD
-            case SHORT, BYTE, DATE_PERIOD, TIME_DURATION, OBJECT, NESTED, HALF_FLOAT, SCALED_FLOAT -> throw EsqlIllegalArgumentException
-                .illegalDataType(dataType);
-=======
             case PARTIAL_AGG -> ElementType.COMPOSITE;
-            case SHORT, BYTE, DATE_PERIOD, TIME_DURATION, OBJECT, NESTED, FLOAT, HALF_FLOAT, SCALED_FLOAT ->
+            case SHORT, BYTE, DATE_PERIOD, TIME_DURATION, OBJECT, NESTED, HALF_FLOAT, SCALED_FLOAT ->
                 throw EsqlIllegalArgumentException.illegalDataType(dataType);
->>>>>>> caebbac3
         };
     }
 
