/*
 * Copyright Elasticsearch B.V. and/or licensed to Elasticsearch B.V. under one
 * or more contributor license agreements. Licensed under the Elastic License
 * 2.0; you may not use this file except in compliance with the Elastic License
 * 2.0.
 */

package org.elasticsearch.xpack.inference.services.elasticsearch;

import org.apache.logging.log4j.LogManager;
import org.apache.logging.log4j.Logger;
import org.elasticsearch.ElasticsearchStatusException;
import org.elasticsearch.TransportVersion;
import org.elasticsearch.TransportVersions;
import org.elasticsearch.action.ActionListener;
import org.elasticsearch.common.logging.DeprecationCategory;
import org.elasticsearch.common.logging.DeprecationLogger;
import org.elasticsearch.common.util.LazyInitializable;
import org.elasticsearch.core.Nullable;
import org.elasticsearch.core.TimeValue;
import org.elasticsearch.inference.ChunkedInferenceServiceResults;
import org.elasticsearch.inference.ChunkingOptions;
import org.elasticsearch.inference.ChunkingSettings;
import org.elasticsearch.inference.EmptySettingsConfiguration;
import org.elasticsearch.inference.InferenceResults;
import org.elasticsearch.inference.InferenceServiceConfiguration;
import org.elasticsearch.inference.InferenceServiceExtension;
import org.elasticsearch.inference.InferenceServiceResults;
import org.elasticsearch.inference.InputType;
import org.elasticsearch.inference.Model;
import org.elasticsearch.inference.ModelConfigurations;
import org.elasticsearch.inference.SettingsConfiguration;
import org.elasticsearch.inference.TaskSettingsConfiguration;
import org.elasticsearch.inference.TaskType;
import org.elasticsearch.inference.configuration.SettingsConfigurationDisplayType;
import org.elasticsearch.inference.configuration.SettingsConfigurationFieldType;
import org.elasticsearch.inference.configuration.SettingsConfigurationSelectOption;
import org.elasticsearch.rest.RestStatus;
import org.elasticsearch.xpack.core.inference.ChunkingSettingsFeatureFlag;
import org.elasticsearch.xpack.core.inference.results.InferenceTextEmbeddingFloatResults;
import org.elasticsearch.xpack.core.inference.results.RankedDocsResults;
import org.elasticsearch.xpack.core.inference.results.SparseEmbeddingResults;
import org.elasticsearch.xpack.core.ml.action.GetDeploymentStatsAction;
import org.elasticsearch.xpack.core.ml.action.GetTrainedModelsAction;
import org.elasticsearch.xpack.core.ml.action.InferModelAction;
import org.elasticsearch.xpack.core.ml.inference.assignment.AdaptiveAllocationsSettings;
import org.elasticsearch.xpack.core.ml.inference.assignment.AssignmentStats;
import org.elasticsearch.xpack.core.ml.inference.results.ErrorInferenceResults;
import org.elasticsearch.xpack.core.ml.inference.results.MlTextEmbeddingResults;
import org.elasticsearch.xpack.core.ml.inference.results.TextExpansionResults;
import org.elasticsearch.xpack.core.ml.inference.trainedmodel.EmptyConfigUpdate;
import org.elasticsearch.xpack.core.ml.inference.trainedmodel.InferenceConfig;
import org.elasticsearch.xpack.core.ml.inference.trainedmodel.TextEmbeddingConfig;
import org.elasticsearch.xpack.core.ml.inference.trainedmodel.TextEmbeddingConfigUpdate;
import org.elasticsearch.xpack.core.ml.inference.trainedmodel.TextExpansionConfig;
import org.elasticsearch.xpack.core.ml.inference.trainedmodel.TextExpansionConfigUpdate;
import org.elasticsearch.xpack.core.ml.inference.trainedmodel.TextSimilarityConfig;
import org.elasticsearch.xpack.core.ml.inference.trainedmodel.TextSimilarityConfigUpdate;
import org.elasticsearch.xpack.inference.chunking.ChunkingSettingsBuilder;
import org.elasticsearch.xpack.inference.chunking.EmbeddingRequestChunker;
import org.elasticsearch.xpack.inference.services.ConfigurationParseContext;
import org.elasticsearch.xpack.inference.services.ServiceUtils;

import java.util.ArrayList;
import java.util.Collections;
import java.util.EnumSet;
import java.util.HashMap;
import java.util.List;
import java.util.Map;
import java.util.Optional;
import java.util.Set;
import java.util.concurrent.atomic.AtomicInteger;
import java.util.function.Consumer;
import java.util.function.Function;
import java.util.stream.Stream;

import static org.elasticsearch.xpack.core.inference.results.ResultUtils.createInvalidChunkedResultException;
import static org.elasticsearch.xpack.inference.services.ServiceUtils.removeFromMapOrDefaultEmpty;
import static org.elasticsearch.xpack.inference.services.ServiceUtils.removeFromMapOrThrowIfNull;
import static org.elasticsearch.xpack.inference.services.ServiceUtils.throwIfNotEmptyMap;
import static org.elasticsearch.xpack.inference.services.elasticsearch.ElasticsearchInternalServiceSettings.MODEL_ID;
import static org.elasticsearch.xpack.inference.services.elasticsearch.ElasticsearchInternalServiceSettings.NUM_ALLOCATIONS;
import static org.elasticsearch.xpack.inference.services.elasticsearch.ElasticsearchInternalServiceSettings.NUM_THREADS;
import static org.elasticsearch.xpack.inference.services.elasticsearch.ElserModels.ELSER_V1_MODEL;
import static org.elasticsearch.xpack.inference.services.elasticsearch.ElserModels.ELSER_V2_MODEL;
import static org.elasticsearch.xpack.inference.services.elasticsearch.ElserModels.ELSER_V2_MODEL_LINUX_X86;

public class ElasticsearchInternalService extends BaseElasticsearchInternalService {

    public static final String NAME = "elasticsearch";
    public static final String OLD_ELSER_SERVICE_NAME = "elser";

    static final String MULTILINGUAL_E5_SMALL_MODEL_ID = ".multilingual-e5-small";
    static final String MULTILINGUAL_E5_SMALL_MODEL_ID_LINUX_X86 = ".multilingual-e5-small_linux-x86_64";
    public static final Set<String> MULTILINGUAL_E5_SMALL_VALID_IDS = Set.of(
        MULTILINGUAL_E5_SMALL_MODEL_ID,
        MULTILINGUAL_E5_SMALL_MODEL_ID_LINUX_X86
    );

    public static final int EMBEDDING_MAX_BATCH_SIZE = 10;
    public static final String DEFAULT_ELSER_ID = ".elser-2-elasticsearch";
    public static final String DEFAULT_E5_ID = ".multilingual-e5-small-elasticsearch";

    private static final EnumSet<TaskType> supportedTaskTypes = EnumSet.of(
        TaskType.RERANK,
        TaskType.TEXT_EMBEDDING,
        TaskType.SPARSE_EMBEDDING
    );

    private static final Logger logger = LogManager.getLogger(ElasticsearchInternalService.class);
    private static final DeprecationLogger DEPRECATION_LOGGER = DeprecationLogger.getLogger(ElasticsearchInternalService.class);

    public ElasticsearchInternalService(InferenceServiceExtension.InferenceServiceFactoryContext context) {
        super(context);
    }

    // for testing
    ElasticsearchInternalService(
        InferenceServiceExtension.InferenceServiceFactoryContext context,
        Consumer<ActionListener<PreferredModelVariant>> platformArch
    ) {
        super(context, platformArch);
    }

    @Override
    public EnumSet<TaskType> supportedTaskTypes() {
        return supportedTaskTypes;
    }

    @Override
    public void parseRequestConfig(
        String inferenceEntityId,
        TaskType taskType,
        Map<String, Object> config,
        ActionListener<Model> modelListener
    ) {
        if (inferenceEntityId.equals(DEFAULT_ELSER_ID)) {
            modelListener.onFailure(
                new ElasticsearchStatusException(
                    "[{}] is a reserved inference Id. Cannot create a new inference endpoint with a reserved Id",
                    RestStatus.BAD_REQUEST,
                    inferenceEntityId
                )
            );
            return;
        }

        try {
            Map<String, Object> serviceSettingsMap = removeFromMapOrThrowIfNull(config, ModelConfigurations.SERVICE_SETTINGS);
            Map<String, Object> taskSettingsMap = removeFromMapOrDefaultEmpty(config, ModelConfigurations.TASK_SETTINGS);
            String serviceName = (String) config.remove(ModelConfigurations.SERVICE); // required for elser service in elasticsearch service

            ChunkingSettings chunkingSettings;
            if (ChunkingSettingsFeatureFlag.isEnabled()
                && (TaskType.TEXT_EMBEDDING.equals(taskType) || TaskType.SPARSE_EMBEDDING.equals(taskType))) {
                chunkingSettings = ChunkingSettingsBuilder.fromMap(
                    removeFromMapOrDefaultEmpty(config, ModelConfigurations.CHUNKING_SETTINGS)
                );
            } else {
                chunkingSettings = null;
            }

            throwIfNotEmptyMap(config, name());

            String modelId = (String) serviceSettingsMap.get(MODEL_ID);
            String deploymentId = (String) serviceSettingsMap.get(ElasticsearchInternalServiceSettings.DEPLOYMENT_ID);
            if (deploymentId != null) {
                validateAgainstDeployment(modelId, deploymentId, taskType, modelListener.delegateFailureAndWrap((l, settings) -> {
                    l.onResponse(new ElasticDeployedModel(inferenceEntityId, taskType, NAME, settings.build(), chunkingSettings));
                }));
            } else if (modelId == null) {
                if (OLD_ELSER_SERVICE_NAME.equals(serviceName)) {
                    // TODO complete deprecation of null model ID
                    // throw new ValidationException().addValidationError("Error parsing request config, model id is missing");
                    DEPRECATION_LOGGER.critical(
                        DeprecationCategory.API,
                        "inference_api_null_model_id_in_elasticsearch_service",
                        "Putting elasticsearch service inference endpoints (including elser service) without a model_id field is"
                            + " deprecated and will be removed in a future release. Please specify a model_id field."
                    );
                    preferredModelVariantFn.accept(
                        modelListener.delegateFailureAndWrap(
                            (delegate, preferredModelVariant) -> elserCase(
                                inferenceEntityId,
                                taskType,
                                config,
                                preferredModelVariant,
                                serviceSettingsMap,
                                true,
                                chunkingSettings,
                                modelListener
                            )
                        )
                    );
                } else {
                    throw new IllegalArgumentException("Error parsing service settings, model_id must be provided");
                }
            } else if (MULTILINGUAL_E5_SMALL_VALID_IDS.contains(modelId)) {
                preferredModelVariantFn.accept(
                    modelListener.delegateFailureAndWrap(
                        (delegate, preferredModelVariant) -> e5Case(
                            inferenceEntityId,
                            taskType,
                            config,
                            preferredModelVariant,
                            serviceSettingsMap,
                            chunkingSettings,
                            modelListener
                        )
                    )
                );
            } else if (ElserModels.isValidModel(modelId)) {
                preferredModelVariantFn.accept(
                    modelListener.delegateFailureAndWrap(
                        (delegate, preferredModelVariant) -> elserCase(
                            inferenceEntityId,
                            taskType,
                            config,
                            preferredModelVariant,
                            serviceSettingsMap,
                            OLD_ELSER_SERVICE_NAME.equals(serviceName),
                            chunkingSettings,
                            modelListener
                        )
                    )
                );
            } else {
                customElandCase(inferenceEntityId, taskType, serviceSettingsMap, taskSettingsMap, chunkingSettings, modelListener);
            }
        } catch (Exception e) {
            modelListener.onFailure(e);
        }
    }

    @Override
    public InferenceServiceConfiguration getConfiguration() {
        return Configuration.get();
    }

    private void customElandCase(
        String inferenceEntityId,
        TaskType taskType,
        Map<String, Object> serviceSettingsMap,
        Map<String, Object> taskSettingsMap,
        ChunkingSettings chunkingSettings,
        ActionListener<Model> modelListener
    ) {
        String modelId = (String) serviceSettingsMap.get(MODEL_ID);
        var request = new GetTrainedModelsAction.Request(modelId);

        var getModelsListener = modelListener.<GetTrainedModelsAction.Response>delegateFailureAndWrap((delegate, response) -> {
            if (response.getResources().count() < 1) {
                throw new IllegalArgumentException(
                    "Error parsing request config, model id does not match any models available on this platform. Was ["
                        + modelId
                        + "]. You may need to load it into the cluster using eland."
                );
            } else {
                throwIfUnsupportedTaskType(modelId, taskType, response.getResources().results().get(0).getInferenceConfig());

                var model = createCustomElandModel(
                    inferenceEntityId,
                    taskType,
                    serviceSettingsMap,
                    taskSettingsMap,
                    chunkingSettings,
                    ConfigurationParseContext.REQUEST
                );

                throwIfNotEmptyMap(serviceSettingsMap, name());
                throwIfNotEmptyMap(taskSettingsMap, name());

                delegate.onResponse(model);
            }
        });

        client.execute(GetTrainedModelsAction.INSTANCE, request, getModelsListener);
    }

    private static CustomElandModel createCustomElandModel(
        String inferenceEntityId,
        TaskType taskType,
        Map<String, Object> serviceSettings,
        Map<String, Object> taskSettings,
        ChunkingSettings chunkingSettings,
        ConfigurationParseContext context
    ) {

        return switch (taskType) {
            case TEXT_EMBEDDING -> new CustomElandEmbeddingModel(
                inferenceEntityId,
                taskType,
                NAME,
                CustomElandInternalTextEmbeddingServiceSettings.fromMap(serviceSettings, context),
                chunkingSettings
            );
            case SPARSE_EMBEDDING -> new CustomElandModel(
                inferenceEntityId,
                taskType,
                NAME,
                elandServiceSettings(serviceSettings, context),
                chunkingSettings
            );
            case RERANK -> new CustomElandRerankModel(
                inferenceEntityId,
                taskType,
                NAME,
                elandServiceSettings(serviceSettings, context),
                CustomElandRerankTaskSettings.fromMap(taskSettings)
            );
            default -> throw new ElasticsearchStatusException(TaskType.unsupportedTaskTypeErrorMsg(taskType, NAME), RestStatus.BAD_REQUEST);
        };
    }

    private static CustomElandInternalServiceSettings elandServiceSettings(
        Map<String, Object> settingsMap,
        ConfigurationParseContext context
    ) {
        return switch (context) {
            case REQUEST -> new CustomElandInternalServiceSettings(
                ElasticsearchInternalServiceSettings.fromRequestMap(settingsMap).build()
            );
            case PERSISTENT -> new CustomElandInternalServiceSettings(ElasticsearchInternalServiceSettings.fromPersistedMap(settingsMap));
        };
    }

    private void e5Case(
        String inferenceEntityId,
        TaskType taskType,
        Map<String, Object> config,
        PreferredModelVariant preferredModelVariant,
        Map<String, Object> serviceSettingsMap,
        ChunkingSettings chunkingSettings,
        ActionListener<Model> modelListener
    ) {
        var esServiceSettingsBuilder = ElasticsearchInternalServiceSettings.fromRequestMap(serviceSettingsMap);

        if (esServiceSettingsBuilder.getModelId() == null) {
            esServiceSettingsBuilder.setModelId(
                selectDefaultModelVariantBasedOnClusterArchitecture(
                    preferredModelVariant,
                    MULTILINGUAL_E5_SMALL_MODEL_ID_LINUX_X86,
                    MULTILINGUAL_E5_SMALL_MODEL_ID
                )
            );
        } else if (modelVariantValidForArchitecture(preferredModelVariant, esServiceSettingsBuilder.getModelId()) == false) {
            throw new IllegalArgumentException(
                "Error parsing request config, model id does not match any models available on this platform. Was ["
                    + esServiceSettingsBuilder.getModelId()
                    + "]"
            );
        }

        throwIfNotEmptyMap(config, name());
        throwIfNotEmptyMap(serviceSettingsMap, name());

        modelListener.onResponse(
            new MultilingualE5SmallModel(
                inferenceEntityId,
                taskType,
                NAME,
                new MultilingualE5SmallInternalServiceSettings(esServiceSettingsBuilder.build()),
                chunkingSettings
            )
        );
    }

    static boolean modelVariantValidForArchitecture(PreferredModelVariant modelVariant, String modelId) {
        if (modelId.equals(MULTILINGUAL_E5_SMALL_MODEL_ID)) {
            // platform agnostic model is always compatible
            return true;
        }
        return modelId.equals(
            selectDefaultModelVariantBasedOnClusterArchitecture(
                modelVariant,
                MULTILINGUAL_E5_SMALL_MODEL_ID_LINUX_X86,
                MULTILINGUAL_E5_SMALL_MODEL_ID
            )
        );
    }

    private void elserCase(
        String inferenceEntityId,
        TaskType taskType,
        Map<String, Object> config,
        PreferredModelVariant preferredModelVariant,
        Map<String, Object> serviceSettingsMap,
        boolean isElserService,
        ChunkingSettings chunkingSettings,
        ActionListener<Model> modelListener
    ) {
        var esServiceSettingsBuilder = ElasticsearchInternalServiceSettings.fromRequestMap(serviceSettingsMap);
        final String defaultModelId = selectDefaultModelVariantBasedOnClusterArchitecture(
            preferredModelVariant,
            ELSER_V2_MODEL_LINUX_X86,
            ELSER_V2_MODEL
        );
        if (false == defaultModelId.equals(esServiceSettingsBuilder.getModelId())) {

            if (esServiceSettingsBuilder.getModelId() == null) {
                // TODO remove this case once we remove the option to not pass model ID
                esServiceSettingsBuilder.setModelId(defaultModelId);
            } else if (esServiceSettingsBuilder.getModelId().equals(ELSER_V2_MODEL)) {
                logger.warn(
                    "The platform agnostic model [{}] was requested on Linux x86_64. "
                        + "It is recommended to use the optimized model instead [{}]",
                    ELSER_V2_MODEL,
                    ELSER_V2_MODEL_LINUX_X86
                );
            } else {
                throw new IllegalArgumentException(
                    "Error parsing request config, model id does not match any models available on this platform. Was ["
                        + esServiceSettingsBuilder.getModelId()
                        + "]. You may need to use a platform agnostic model."
                );
            }
        }

        if (isElserService) {
            DEPRECATION_LOGGER.warn(
                DeprecationCategory.API,
                "inference_api_elser_service",
                "The [{}] service is deprecated and will be removed in a future release. Use the [{}] service instead, with"
                    + " [model_id] set to [{}] in the [service_settings]",
                OLD_ELSER_SERVICE_NAME,
                ElasticsearchInternalService.NAME,
                defaultModelId
            );
        }

        throwIfNotEmptyMap(config, name());
        throwIfNotEmptyMap(serviceSettingsMap, name());

        modelListener.onResponse(
            new ElserInternalModel(
                inferenceEntityId,
                taskType,
                NAME,
                new ElserInternalServiceSettings(esServiceSettingsBuilder.build()),
                ElserMlNodeTaskSettings.DEFAULT,
                chunkingSettings
            )
        );
    }

    @Override
    public Model parsePersistedConfigWithSecrets(
        String inferenceEntityId,
        TaskType taskType,
        Map<String, Object> config,
        Map<String, Object> secrets
    ) {
        return parsePersistedConfig(inferenceEntityId, taskType, config);
    }

    @Override
    public Model parsePersistedConfig(String inferenceEntityId, TaskType taskType, Map<String, Object> config) {
        Map<String, Object> serviceSettingsMap = removeFromMapOrThrowIfNull(config, ModelConfigurations.SERVICE_SETTINGS);
        Map<String, Object> taskSettingsMap = removeFromMapOrDefaultEmpty(config, ModelConfigurations.TASK_SETTINGS);

        ChunkingSettings chunkingSettings = null;
        if (ChunkingSettingsFeatureFlag.isEnabled()
            && (TaskType.TEXT_EMBEDDING.equals(taskType) || TaskType.SPARSE_EMBEDDING.equals(taskType))) {
            chunkingSettings = ChunkingSettingsBuilder.fromMap(removeFromMapOrDefaultEmpty(config, ModelConfigurations.CHUNKING_SETTINGS));
        }

        String modelId = (String) serviceSettingsMap.get(MODEL_ID);
        if (modelId == null) {
            throw new IllegalArgumentException("Error parsing request config, model id is missing");
        }

        if (MULTILINGUAL_E5_SMALL_VALID_IDS.contains(modelId)) {
            return new MultilingualE5SmallModel(
                inferenceEntityId,
                taskType,
                NAME,
                new MultilingualE5SmallInternalServiceSettings(ElasticsearchInternalServiceSettings.fromPersistedMap(serviceSettingsMap)),
                chunkingSettings
            );
        } else if (ElserModels.isValidModel(modelId)) {
            return new ElserInternalModel(
                inferenceEntityId,
                taskType,
                NAME,
                new ElserInternalServiceSettings(ElasticsearchInternalServiceSettings.fromPersistedMap(serviceSettingsMap)),
                ElserMlNodeTaskSettings.DEFAULT,
                chunkingSettings
            );
        } else {
            return createCustomElandModel(
                inferenceEntityId,
                taskType,
                serviceSettingsMap,
                taskSettingsMap,
                chunkingSettings,
                ConfigurationParseContext.PERSISTENT
            );
        }
    }

    @Override
    public void checkModelConfig(Model model, ActionListener<Model> listener) {
        if (model instanceof CustomElandEmbeddingModel elandModel && elandModel.getTaskType() == TaskType.TEXT_EMBEDDING) {
            // At this point the inference endpoint configuration has not been persisted yet, if we attempt to do inference using the
            // inference id we'll get an error because the trained model code needs to use the persisted inference endpoint to retrieve the
            // model id. To get around this we'll have the getEmbeddingSize() method use the model id instead of inference id. So we need
            // to create a temporary model that overrides the inference id with the model id.
            var temporaryModelWithModelId = new CustomElandEmbeddingModel(
                elandModel.getServiceSettings().modelId(),
                elandModel.getTaskType(),
                elandModel.getConfigurations().getService(),
                elandModel.getServiceSettings(),
                elandModel.getConfigurations().getChunkingSettings()
            );

            ServiceUtils.getEmbeddingSize(
                temporaryModelWithModelId,
                this,
                listener.delegateFailureAndWrap((l, size) -> l.onResponse(updateModelWithEmbeddingDetails(elandModel, size)))
            );
        } else {
            listener.onResponse(model);
        }
    }

    private static CustomElandEmbeddingModel updateModelWithEmbeddingDetails(CustomElandEmbeddingModel model, int embeddingSize) {
        CustomElandInternalTextEmbeddingServiceSettings serviceSettings = new CustomElandInternalTextEmbeddingServiceSettings(
            model.getServiceSettings().getNumAllocations(),
            model.getServiceSettings().getNumThreads(),
            model.getServiceSettings().modelId(),
            model.getServiceSettings().getAdaptiveAllocationsSettings(),
            embeddingSize,
            model.getServiceSettings().similarity(),
            model.getServiceSettings().elementType()
        );

        return new CustomElandEmbeddingModel(
            model.getInferenceEntityId(),
            model.getTaskType(),
            model.getConfigurations().getService(),
            serviceSettings,
            model.getConfigurations().getChunkingSettings()
        );
    }

    @Override
    public void infer(
        Model model,
        @Nullable String query,
        List<String> input,
        boolean stream,
        Map<String, Object> taskSettings,
        InputType inputType,
        TimeValue timeout,
        ActionListener<InferenceServiceResults> listener
    ) {
        if (model instanceof ElasticsearchInternalModel esModel) {
            var taskType = model.getConfigurations().getTaskType();
            if (TaskType.TEXT_EMBEDDING.equals(taskType)) {
                inferTextEmbedding(esModel, input, inputType, timeout, listener);
            } else if (TaskType.RERANK.equals(taskType)) {
                inferRerank(esModel, query, input, inputType, timeout, taskSettings, listener);
            } else if (TaskType.SPARSE_EMBEDDING.equals(taskType)) {
                inferSparseEmbedding(esModel, input, inputType, timeout, listener);
            } else {
                throw new ElasticsearchStatusException(TaskType.unsupportedTaskTypeErrorMsg(taskType, NAME), RestStatus.BAD_REQUEST);
            }
        } else {
            listener.onFailure(notElasticsearchModelException(model));
        }
    }

    public void inferTextEmbedding(
        ElasticsearchInternalModel model,
        List<String> inputs,
        InputType inputType,
        TimeValue timeout,
        ActionListener<InferenceServiceResults> listener
    ) {
        var request = buildInferenceRequest(
            model.mlNodeDeploymentId(),
            TextEmbeddingConfigUpdate.EMPTY_INSTANCE,
            inputs,
            inputType,
            timeout
        );

        ActionListener<InferModelAction.Response> mlResultsListener = listener.delegateFailureAndWrap(
            (l, inferenceResult) -> l.onResponse(InferenceTextEmbeddingFloatResults.of(inferenceResult.getInferenceResults()))
        );

        var maybeDeployListener = mlResultsListener.delegateResponse(
            (l, exception) -> maybeStartDeployment(model, exception, request, mlResultsListener)
        );

        client.execute(InferModelAction.INSTANCE, request, maybeDeployListener);
    }

    public void inferSparseEmbedding(
        ElasticsearchInternalModel model,
        List<String> inputs,
        InputType inputType,
        TimeValue timeout,
        ActionListener<InferenceServiceResults> listener
    ) {
        var request = buildInferenceRequest(model.mlNodeDeploymentId(), TextExpansionConfigUpdate.EMPTY_UPDATE, inputs, inputType, timeout);

        ActionListener<InferModelAction.Response> mlResultsListener = listener.delegateFailureAndWrap(
            (l, inferenceResult) -> l.onResponse(SparseEmbeddingResults.of(inferenceResult.getInferenceResults()))
        );

        var maybeDeployListener = mlResultsListener.delegateResponse(
            (l, exception) -> maybeStartDeployment(model, exception, request, mlResultsListener)
        );

        client.execute(InferModelAction.INSTANCE, request, maybeDeployListener);
    }

    public void inferRerank(
        ElasticsearchInternalModel model,
        String query,
        List<String> inputs,
        InputType inputType,
        TimeValue timeout,
        Map<String, Object> requestTaskSettings,
        ActionListener<InferenceServiceResults> listener
    ) {
        var request = buildInferenceRequest(model.mlNodeDeploymentId(), new TextSimilarityConfigUpdate(query), inputs, inputType, timeout);

        var modelSettings = (CustomElandRerankTaskSettings) model.getTaskSettings();
        var requestSettings = CustomElandRerankTaskSettings.fromMap(requestTaskSettings);
        Boolean returnDocs = CustomElandRerankTaskSettings.of(modelSettings, requestSettings).returnDocuments();

        Function<Integer, String> inputSupplier = returnDocs == Boolean.TRUE ? inputs::get : i -> null;

        client.execute(
            InferModelAction.INSTANCE,
            request,
            listener.delegateFailureAndWrap(
                (l, inferenceResult) -> l.onResponse(
                    textSimilarityResultsToRankedDocs(inferenceResult.getInferenceResults(), inputSupplier)
                )
            )
        );
    }

    public void chunkedInfer(
        Model model,
        List<String> input,
        Map<String, Object> taskSettings,
        InputType inputType,
        ChunkingOptions chunkingOptions,
        TimeValue timeout,
        ActionListener<List<ChunkedInferenceServiceResults>> listener
    ) {
        chunkedInfer(model, null, input, taskSettings, inputType, chunkingOptions, timeout, listener);
    }

    @Override
    public void chunkedInfer(
        Model model,
        @Nullable String query,
        List<String> input,
        Map<String, Object> taskSettings,
        InputType inputType,
        ChunkingOptions chunkingOptions,
        TimeValue timeout,
        ActionListener<List<ChunkedInferenceServiceResults>> listener
    ) {
        if ((TaskType.TEXT_EMBEDDING.equals(model.getTaskType()) || TaskType.SPARSE_EMBEDDING.equals(model.getTaskType())) == false) {
            listener.onFailure(
                new ElasticsearchStatusException(TaskType.unsupportedTaskTypeErrorMsg(model.getTaskType(), NAME), RestStatus.BAD_REQUEST)
            );
            return;
        }

        if (model instanceof ElasticsearchInternalModel esModel) {

            List<EmbeddingRequestChunker.BatchRequestAndListener> batchedRequests;
            if (ChunkingSettingsFeatureFlag.isEnabled()) {
                batchedRequests = new EmbeddingRequestChunker(
                    input,
                    EMBEDDING_MAX_BATCH_SIZE,
                    embeddingTypeFromTaskTypeAndSettings(model.getTaskType(), esModel.internalServiceSettings),
                    esModel.getConfigurations().getChunkingSettings()
                ).batchRequestsWithListeners(listener);
            } else {
                batchedRequests = new EmbeddingRequestChunker(
                    input,
                    EMBEDDING_MAX_BATCH_SIZE,
                    embeddingTypeFromTaskTypeAndSettings(model.getTaskType(), esModel.internalServiceSettings)
                ).batchRequestsWithListeners(listener);
            }

            if (batchedRequests.isEmpty()) {
                listener.onResponse(List.of());
            } else {
                // Avoid filling the inference queue by executing the batches in series
                // Each batch contains up to EMBEDDING_MAX_BATCH_SIZE inference request
                var sequentialRunner = new BatchIterator(esModel, inputType, timeout, batchedRequests);
                sequentialRunner.run();
            }
        } else {
            listener.onFailure(notElasticsearchModelException(model));
        }
    }

    private static void translateToChunkedResult(
        TaskType taskType,
        List<InferenceResults> inferenceResults,
        ActionListener<InferenceServiceResults> chunkPartListener
    ) {
        if (taskType == TaskType.TEXT_EMBEDDING) {
            var translated = new ArrayList<InferenceTextEmbeddingFloatResults.InferenceFloatEmbedding>();

            for (var inferenceResult : inferenceResults) {
                if (inferenceResult instanceof MlTextEmbeddingResults mlTextEmbeddingResult) {
                    translated.add(
                        new InferenceTextEmbeddingFloatResults.InferenceFloatEmbedding(mlTextEmbeddingResult.getInferenceAsFloat())
                    );
                } else if (inferenceResult instanceof ErrorInferenceResults error) {
                    chunkPartListener.onFailure(error.getException());
                    return;
                } else {
                    chunkPartListener.onFailure(
                        createInvalidChunkedResultException(MlTextEmbeddingResults.NAME, inferenceResult.getWriteableName())
                    );
                    return;
                }
            }
            chunkPartListener.onResponse(new InferenceTextEmbeddingFloatResults(translated));
        } else { // sparse
            var translated = new ArrayList<SparseEmbeddingResults.Embedding>();

            for (var inferenceResult : inferenceResults) {
                if (inferenceResult instanceof TextExpansionResults textExpansionResult) {
                    translated.add(
                        new SparseEmbeddingResults.Embedding(textExpansionResult.getWeightedTokens(), textExpansionResult.isTruncated())
                    );
                } else if (inferenceResult instanceof ErrorInferenceResults error) {
                    chunkPartListener.onFailure(error.getException());
                    return;
                } else {
                    chunkPartListener.onFailure(
                        createInvalidChunkedResultException(TextExpansionResults.NAME, inferenceResult.getWriteableName())
                    );
                    return;
                }
            }
            chunkPartListener.onResponse(new SparseEmbeddingResults(translated));
        }
    }

    @Override
    public TransportVersion getMinimalSupportedVersion() {
        return TransportVersions.V_8_14_0;
    }

    @Override
    public String name() {
        return NAME;
    }

    private RankedDocsResults textSimilarityResultsToRankedDocs(
        List<? extends InferenceResults> results,
        Function<Integer, String> inputSupplier
    ) {
        List<RankedDocsResults.RankedDoc> rankings = new ArrayList<>(results.size());
        for (int i = 0; i < results.size(); i++) {
            var result = results.get(i);
            if (result instanceof org.elasticsearch.xpack.core.ml.inference.results.TextSimilarityInferenceResults similarity) {
                rankings.add(new RankedDocsResults.RankedDoc(i, (float) similarity.score(), inputSupplier.apply(i)));
            } else if (result instanceof org.elasticsearch.xpack.core.ml.inference.results.ErrorInferenceResults errorResult) {
                if (errorResult.getException() instanceof ElasticsearchStatusException statusException) {
                    throw statusException;
                } else {
                    throw new ElasticsearchStatusException(
                        "Received error inference result.",
                        RestStatus.INTERNAL_SERVER_ERROR,
                        errorResult.getException()
                    );
                }
            } else {
                throw new IllegalArgumentException(
                    "Received invalid inference result, of type "
                        + result.getClass().getName()
                        + " but expected TextSimilarityInferenceResults."
                );
            }
        }

        Collections.sort(rankings);
        return new RankedDocsResults(rankings);
    }

    public List<DefaultConfigId> defaultConfigIds() {
        return List.of(
            new DefaultConfigId(DEFAULT_ELSER_ID, TaskType.SPARSE_EMBEDDING, this),
            new DefaultConfigId(DEFAULT_E5_ID, TaskType.TEXT_EMBEDDING, this)
        );
    }

    @Override
    public void updateModelsWithDynamicFields(List<Model> models, ActionListener<List<Model>> listener) {

        if (models.isEmpty()) {
            listener.onResponse(models);
            return;
        }

        var modelsByDeploymentIds = new HashMap<String, ElasticsearchInternalModel>();
        for (var model : models) {
            assert model instanceof ElasticsearchInternalModel;

            if (model instanceof ElasticsearchInternalModel esModel) {
                modelsByDeploymentIds.put(esModel.mlNodeDeploymentId(), esModel);
            } else {
                listener.onFailure(
                    new ElasticsearchStatusException(
                        "Cannot update model [{}] as it is not an Elasticsearch service model",
                        RestStatus.INTERNAL_SERVER_ERROR,
                        model.getInferenceEntityId()
                    )
                );
                return;
            }
        }

        String deploymentIds = String.join(",", modelsByDeploymentIds.keySet());
        client.execute(
            GetDeploymentStatsAction.INSTANCE,
            new GetDeploymentStatsAction.Request(deploymentIds),
            ActionListener.wrap(stats -> {
                for (var deploymentStats : stats.getStats().results()) {
                    var model = modelsByDeploymentIds.get(deploymentStats.getDeploymentId());
                    model.updateNumAllocations(deploymentStats.getNumberOfAllocations());
                }
                listener.onResponse(new ArrayList<>(modelsByDeploymentIds.values()));
            }, e -> {
                logger.warn("Get deployment stats failed, cannot update the endpoint's number of allocations", e);
                // continue with the original response
                listener.onResponse(models);
            })
        );
    }

    public void defaultConfigs(ActionListener<List<Model>> defaultsListener) {
        preferredModelVariantFn.accept(defaultsListener.delegateFailureAndWrap((delegate, preferredModelVariant) -> {
            if (PreferredModelVariant.LINUX_X86_OPTIMIZED.equals(preferredModelVariant)) {
                defaultsListener.onResponse(defaultConfigsLinuxOptimized());
            } else {
                defaultsListener.onResponse(defaultConfigsPlatfromAgnostic());
            }
        }));
    }

    private List<Model> defaultConfigsLinuxOptimized() {
        return defaultConfigs(true);
    }

    private List<Model> defaultConfigsPlatfromAgnostic() {
        return defaultConfigs(false);
    }

    private List<Model> defaultConfigs(boolean useLinuxOptimizedModel) {
        var defaultElser = new ElserInternalModel(
            DEFAULT_ELSER_ID,
            TaskType.SPARSE_EMBEDDING,
            NAME,
            new ElserInternalServiceSettings(
                null,
                1,
                useLinuxOptimizedModel ? ELSER_V2_MODEL_LINUX_X86 : ELSER_V2_MODEL,
                new AdaptiveAllocationsSettings(Boolean.TRUE, 0, 32)
            ),
            ElserMlNodeTaskSettings.DEFAULT,
            null // default chunking settings
        );
        var defaultE5 = new MultilingualE5SmallModel(
            DEFAULT_E5_ID,
            TaskType.TEXT_EMBEDDING,
            NAME,
            new MultilingualE5SmallInternalServiceSettings(
                null,
                1,
                useLinuxOptimizedModel ? MULTILINGUAL_E5_SMALL_MODEL_ID_LINUX_X86 : MULTILINGUAL_E5_SMALL_MODEL_ID,
                new AdaptiveAllocationsSettings(Boolean.TRUE, 0, 32)
            ),
            null // default chunking settings
        );
        return List.of(defaultElser, defaultE5);
    }

    @Override
    boolean isDefaultId(String inferenceId) {
        return DEFAULT_ELSER_ID.equals(inferenceId) || DEFAULT_E5_ID.equals(inferenceId);
    }

    static EmbeddingRequestChunker.EmbeddingType embeddingTypeFromTaskTypeAndSettings(
        TaskType taskType,
        ElasticsearchInternalServiceSettings serviceSettings
    ) {
        return switch (taskType) {
            case SPARSE_EMBEDDING -> EmbeddingRequestChunker.EmbeddingType.SPARSE;
            case TEXT_EMBEDDING -> serviceSettings.elementType() == null
                ? EmbeddingRequestChunker.EmbeddingType.FLOAT
                : EmbeddingRequestChunker.EmbeddingType.fromDenseVectorElementType(serviceSettings.elementType());
            default -> throw new ElasticsearchStatusException(
                "Chunking is not supported for task type [{}]",
                RestStatus.BAD_REQUEST,
                taskType
            );
        };
    }

    private void validateAgainstDeployment(
        String modelId,
        String deploymentId,
        TaskType taskType,
        ActionListener<ElasticsearchInternalServiceSettings.Builder> listener
    ) {
        getDeployment(deploymentId, listener.delegateFailureAndWrap((l, response) -> {
            if (response.isPresent()) {
                if (modelId != null && modelId.equals(response.get().getModelId()) == false) {
                    listener.onFailure(
                        new ElasticsearchStatusException(
                            "Deployment [{}] uses model [{}] which does not match the model [{}] in the request.",
                            RestStatus.BAD_REQUEST,
                            deploymentId,
                            response.get().getModelId(),
                            modelId
                        )
                    );
                    return;
                }

                var updatedSettings = new ElasticsearchInternalServiceSettings.Builder().setNumAllocations(
                    response.get().getNumberOfAllocations()
                )
                    .setNumThreads(response.get().getThreadsPerAllocation())
                    .setAdaptiveAllocationsSettings(response.get().getAdaptiveAllocationsSettings())
                    .setDeploymentId(deploymentId)
                    .setModelId(response.get().getModelId());

                checkTaskTypeForMlNodeModel(response.get().getModelId(), taskType, l.delegateFailureAndWrap((l2, compatibleTaskType) -> {
                    l2.onResponse(updatedSettings);
                }));
            } else {
                listener.onFailure(new ElasticsearchStatusException("Cannot find deployment [{}]", RestStatus.NOT_FOUND, deploymentId));
            }
        }));
    }

    private void getDeployment(String deploymentId, ActionListener<Optional<AssignmentStats>> listener) {
        client.execute(
            GetDeploymentStatsAction.INSTANCE,
            new GetDeploymentStatsAction.Request(deploymentId),
            listener.delegateFailureAndWrap((l, response) -> {
                l.onResponse(
                    response.getStats()
                        .results()
                        .stream()
                        .filter(s -> s.getDeploymentId() != null && s.getDeploymentId().equals(deploymentId))
                        .findFirst()
                );
            })
        );
    }

    private void checkTaskTypeForMlNodeModel(String modelId, TaskType taskType, ActionListener<Boolean> listener) {
        client.execute(
            GetTrainedModelsAction.INSTANCE,
            new GetTrainedModelsAction.Request(modelId),
            listener.delegateFailureAndWrap((l, response) -> {
                if (response.getResources().results().isEmpty()) {
                    l.onFailure(new IllegalStateException("this shouldn't happen"));
                    return;
                }

                var inferenceConfig = response.getResources().results().get(0).getInferenceConfig();
                throwIfUnsupportedTaskType(modelId, taskType, inferenceConfig);
                l.onResponse(Boolean.TRUE);
            })
        );
    }

    static void throwIfUnsupportedTaskType(String modelId, TaskType taskType, InferenceConfig inferenceConfig) {
        var deploymentTaskType = inferenceConfigToTaskType(inferenceConfig);
        if (deploymentTaskType == null) {
            throw new ElasticsearchStatusException(
                "Deployed model [{}] has type [{}] which does not map to any supported task types",
                RestStatus.BAD_REQUEST,
                modelId,
                inferenceConfig.getWriteableName()
            );
        }
        if (deploymentTaskType != taskType) {
            throw new ElasticsearchStatusException(
                "Deployed model [{}] with type [{}] does not match the requested task type [{}]",
                RestStatus.BAD_REQUEST,
                modelId,
                inferenceConfig.getWriteableName(),
                taskType
            );
        }

    }

    static TaskType inferenceConfigToTaskType(InferenceConfig config) {
        if (config instanceof TextExpansionConfig) {
            return TaskType.SPARSE_EMBEDDING;
        } else if (config instanceof TextEmbeddingConfig) {
            return TaskType.TEXT_EMBEDDING;
        } else if (config instanceof TextSimilarityConfig) {
            return TaskType.RERANK;
        } else {
            return null;
        }
    }

<<<<<<< HEAD
    /**
     * Iterates over the batch executing a limited number requests at a time to avoid
     * filling the ML node inference queue.
     *
     * First, a single request is executed, which can also trigger deploying a model
     * if necessary. When this request is successfully executed, a callback executes
     * N requests in parallel next. Each of these requests also has a callback that
     * executes one more request, so that at all time N requests are in-flight. This
     * continues until all requests are executed.
     */
    class BatchIterator {
        private static final int NUM_REQUESTS_INFLIGHT = 20; // * batch size = 200

        private final AtomicInteger index = new AtomicInteger();
        private final ElasticsearchInternalModel esModel;
        private final List<EmbeddingRequestChunker.BatchRequestAndListener> requestAndListeners;
        private final InputType inputType;
        private final TimeValue timeout;

        BatchIterator(
            ElasticsearchInternalModel esModel,
            InputType inputType,
            TimeValue timeout,
            List<EmbeddingRequestChunker.BatchRequestAndListener> requestAndListeners
        ) {
            this.esModel = esModel;
            this.requestAndListeners = requestAndListeners;
            this.inputType = inputType;
            this.timeout = timeout;
        }

        void run() {
            // The first request may deploy the model, and upon completion runs
            // NUM_REQUESTS_INFLIGHT in parallel.
            inferenceExecutor.execute(() -> inferBatch(NUM_REQUESTS_INFLIGHT, true));
        }

        private void inferBatch(int runAfterCount, boolean maybeDeploy) {
            int batchIndex = index.getAndIncrement();
            if (batchIndex >= requestAndListeners.size()) {
                return;
            }
            executeRequest(batchIndex, maybeDeploy, () -> {
                for (int i = 0; i < runAfterCount; i++) {
                    // Subsequent requests may not deploy the model, because the first request
                    // already did so. Upon completion, it runs one more request.
                    inferenceExecutor.execute(() -> inferBatch(1, false));
                }
            });
        }

        private void executeRequest(int batchIndex, boolean maybeDeploy, Runnable runAfter) {
            EmbeddingRequestChunker.BatchRequestAndListener batch = requestAndListeners.get(batchIndex);
            var inferenceRequest = buildInferenceRequest(
                esModel.mlNodeDeploymentId(),
                EmptyConfigUpdate.INSTANCE,
                batch.batch().inputs(),
                inputType,
                timeout
            );
            logger.trace("Executing batch index={}", batchIndex);

            ActionListener<InferModelAction.Response> listener = batch.listener()
                .delegateFailureAndWrap(
                    (l, inferenceResult) -> translateToChunkedResult(esModel.getTaskType(), inferenceResult.getInferenceResults(), l)
                );
            if (runAfter != null) {
                listener = ActionListener.runAfter(listener, runAfter);
            }
            if (maybeDeploy) {
                listener = listener.delegateResponse((l, exception) -> maybeStartDeployment(esModel, exception, inferenceRequest, l));
            }
            client.execute(InferModelAction.INSTANCE, inferenceRequest, listener);
        }
=======
    public static class Configuration {
        public static InferenceServiceConfiguration get() {
            return configuration.getOrCompute();
        }

        private static final LazyInitializable<InferenceServiceConfiguration, RuntimeException> configuration = new LazyInitializable<>(
            () -> {
                var configurationMap = new HashMap<String, SettingsConfiguration>();

                configurationMap.put(
                    MODEL_ID,
                    new SettingsConfiguration.Builder().setDisplay(SettingsConfigurationDisplayType.DROPDOWN)
                        .setLabel("Model ID")
                        .setOrder(1)
                        .setRequired(true)
                        .setSensitive(false)
                        .setTooltip("The name of the model to use for the inference task.")
                        .setType(SettingsConfigurationFieldType.STRING)
                        .setOptions(
                            Stream.of(
                                ELSER_V1_MODEL,
                                ELSER_V2_MODEL,
                                ELSER_V2_MODEL_LINUX_X86,
                                MULTILINGUAL_E5_SMALL_MODEL_ID,
                                MULTILINGUAL_E5_SMALL_MODEL_ID_LINUX_X86
                            ).map(v -> new SettingsConfigurationSelectOption.Builder().setLabelAndValue(v).build()).toList()
                        )
                        .setDefaultValue(MULTILINGUAL_E5_SMALL_MODEL_ID)
                        .build()
                );

                configurationMap.put(
                    NUM_ALLOCATIONS,
                    new SettingsConfiguration.Builder().setDisplay(SettingsConfigurationDisplayType.NUMERIC)
                        .setLabel("Number Allocations")
                        .setOrder(2)
                        .setRequired(true)
                        .setSensitive(false)
                        .setTooltip("The total number of allocations this model is assigned across machine learning nodes.")
                        .setType(SettingsConfigurationFieldType.INTEGER)
                        .setDefaultValue(1)
                        .build()
                );

                configurationMap.put(
                    NUM_THREADS,
                    new SettingsConfiguration.Builder().setDisplay(SettingsConfigurationDisplayType.NUMERIC)
                        .setLabel("Number Threads")
                        .setOrder(3)
                        .setRequired(true)
                        .setSensitive(false)
                        .setTooltip("Sets the number of threads used by each model allocation during inference.")
                        .setType(SettingsConfigurationFieldType.INTEGER)
                        .setDefaultValue(2)
                        .build()
                );

                return new InferenceServiceConfiguration.Builder().setProvider(NAME).setTaskTypes(supportedTaskTypes.stream().map(t -> {
                    Map<String, SettingsConfiguration> taskSettingsConfig;
                    switch (t) {
                        case RERANK -> taskSettingsConfig = CustomElandRerankModel.Configuration.get();
                        // SPARSE_EMBEDDING, TEXT_EMBEDDING task types have no task settings
                        default -> taskSettingsConfig = EmptySettingsConfiguration.get();
                    }
                    return new TaskSettingsConfiguration.Builder().setTaskType(t).setConfiguration(taskSettingsConfig).build();
                }).toList()).setConfiguration(configurationMap).build();
            }
        );
>>>>>>> 0c4209b5
    }
}<|MERGE_RESOLUTION|>--- conflicted
+++ resolved
@@ -1018,7 +1018,6 @@
         }
     }
 
-<<<<<<< HEAD
     /**
      * Iterates over the batch executing a limited number requests at a time to avoid
      * filling the ML node inference queue.
@@ -1093,7 +1092,8 @@
             }
             client.execute(InferModelAction.INSTANCE, inferenceRequest, listener);
         }
-=======
+    }
+
     public static class Configuration {
         public static InferenceServiceConfiguration get() {
             return configuration.getOrCompute();
@@ -1162,6 +1162,5 @@
                 }).toList()).setConfiguration(configurationMap).build();
             }
         );
->>>>>>> 0c4209b5
     }
 }