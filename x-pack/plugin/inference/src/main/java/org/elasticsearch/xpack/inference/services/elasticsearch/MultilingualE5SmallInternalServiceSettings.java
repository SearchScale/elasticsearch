--- conflicted
+++ resolved
@@ -8,6 +8,7 @@
 package org.elasticsearch.xpack.inference.services.elasticsearch;
 
 import org.elasticsearch.TransportVersions;
+import org.elasticsearch.action.ActionRequestValidationException;
 import org.elasticsearch.common.ValidationException;
 import org.elasticsearch.common.io.stream.StreamInput;
 import org.elasticsearch.common.io.stream.StreamOutput;
@@ -73,16 +74,6 @@
     }
 
     private static RequestFields extractRequestFields(Map<String, Object> map, ValidationException validationException) {
-<<<<<<< HEAD
-        Integer numAllocations = ServiceUtils.removeAsType(map, NUM_ALLOCATIONS, Integer.class);
-        Integer numThreads = ServiceUtils.removeAsType(map, NUM_THREADS, Integer.class);
-        AdaptiveAllocationsSettings adaptiveAllocationsSettings = ServiceUtils.removeAsAdaptiveAllocationsSettings(
-            map,
-            ADAPTIVE_ALLOCATIONS
-        );
-
-        validateParameters(numAllocations, validationException, numThreads, adaptiveAllocationsSettings);
-=======
         Integer numAllocations = extractRequiredPositiveInteger(
             map,
             NUM_ALLOCATIONS,
@@ -90,8 +81,16 @@
             validationException
         );
         Integer numThreads = extractRequiredPositiveInteger(map, NUM_THREADS, ModelConfigurations.SERVICE_SETTINGS, validationException);
->>>>>>> 80caf2e3
-
+        AdaptiveAllocationsSettings adaptiveAllocationsSettings = ServiceUtils.removeAsAdaptiveAllocationsSettings(
+            map,
+            ADAPTIVE_ALLOCATIONS
+        );
+        if (adaptiveAllocationsSettings != null) {
+            ActionRequestValidationException exception = adaptiveAllocationsSettings.validate();
+            if (exception != null) {
+                validationException.addValidationErrors(exception.validationErrors());
+            }
+        }
         String modelId = ServiceUtils.removeAsType(map, MODEL_ID, String.class);
         if (modelId != null) {
             if (ElasticsearchInternalService.MULTILINGUAL_E5_SMALL_VALID_IDS.contains(modelId) == false) {
