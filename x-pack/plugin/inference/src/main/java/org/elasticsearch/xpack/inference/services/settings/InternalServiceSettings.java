--- conflicted
+++ resolved
@@ -7,21 +7,12 @@
 
 package org.elasticsearch.xpack.inference.services.settings;
 
-<<<<<<< HEAD
 import org.elasticsearch.TransportVersions;
-import org.elasticsearch.action.ActionRequestValidationException;
-import org.elasticsearch.common.ValidationException;
-=======
->>>>>>> 80caf2e3
 import org.elasticsearch.common.io.stream.StreamOutput;
 import org.elasticsearch.inference.ServiceSettings;
 import org.elasticsearch.xcontent.ToXContentObject;
 import org.elasticsearch.xcontent.XContentBuilder;
-<<<<<<< HEAD
 import org.elasticsearch.xpack.core.ml.inference.assignment.AdaptiveAllocationsSettings;
-import org.elasticsearch.xpack.inference.services.ServiceUtils;
-=======
->>>>>>> 80caf2e3
 
 import java.io.IOException;
 import java.util.Objects;
@@ -50,41 +41,6 @@
         this.adaptiveAllocationsSettings = adaptiveAllocationsSettings;
     }
 
-<<<<<<< HEAD
-    protected static void validateParameters(
-        Integer numAllocations,
-        ValidationException validationException,
-        Integer numThreads,
-        AdaptiveAllocationsSettings adaptiveAllocationsSettings
-    ) {
-        if (numAllocations == null) {
-            validationException.addValidationError(
-                ServiceUtils.missingSettingErrorMsg(NUM_ALLOCATIONS, ModelConfigurations.SERVICE_SETTINGS)
-            );
-        } else if (numAllocations < 1) {
-            validationException.addValidationError(
-                ServiceUtils.mustBeAPositiveIntegerErrorMessage(NUM_ALLOCATIONS, ModelConfigurations.SERVICE_SETTINGS, numAllocations)
-            );
-        }
-
-        if (numThreads == null) {
-            validationException.addValidationError(ServiceUtils.missingSettingErrorMsg(NUM_THREADS, ModelConfigurations.SERVICE_SETTINGS));
-        } else if (numThreads < 1) {
-            validationException.addValidationError(
-                ServiceUtils.mustBeAPositiveIntegerErrorMessage(NUM_THREADS, ModelConfigurations.SERVICE_SETTINGS, numThreads)
-            );
-        }
-
-        if (adaptiveAllocationsSettings != null) {
-            ActionRequestValidationException exception = adaptiveAllocationsSettings.validate();
-            if (exception != null) {
-                validationException.addValidationErrors(exception.validationErrors());
-            }
-        }
-    }
-
-=======
->>>>>>> 80caf2e3
     public int getNumAllocations() {
         return numAllocations;
     }
