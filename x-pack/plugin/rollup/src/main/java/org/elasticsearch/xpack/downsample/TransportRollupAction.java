--- conflicted
+++ resolved
@@ -621,51 +621,8 @@
             "rollup",
             rollupIndexName,
             rollupIndexName
-<<<<<<< HEAD
-        ).settings(
-            /*
-             * When creating the rollup index, we copy the index.number_of_shards from source index,
-             * and we set the index.number_of_replicas to 0, to avoid replicating the index being built.
-             * Also, we set the index.refresh_interval to -1.
-             * We will set the correct number of replicas and refresh the index later.
-             *
-             * We should note that there is a risk of losing a node during the rollup process. In this
-             * case rollup will fail.
-             */
-            Settings.builder()
-                .put(IndexMetadata.SETTING_INDEX_HIDDEN, true)
-                .put(IndexMetadata.SETTING_NUMBER_OF_SHARDS, sourceIndexMetadata.getNumberOfShards())
-                .put(IndexMetadata.SETTING_NUMBER_OF_REPLICAS, 0)
-                .put(IndexSettings.INDEX_REFRESH_INTERVAL_SETTING.getKey(), "-1")
-                .put(IndexMetadata.INDEX_DOWNSAMPLE_STATUS.getKey(), IndexMetadata.DownsampleTaskStatus.STARTED)
-                .put(
-                    MapperService.INDEX_MAPPING_TOTAL_FIELDS_LIMIT_SETTING.getKey(),
-                    sourceIndexMetadata.getSettings().get(MapperService.INDEX_MAPPING_TOTAL_FIELDS_LIMIT_SETTING.getKey())
-                )
-                .build()
-        ).mappings(mapping);
-
+        ).settings(builder.build()).mappings(mapping);
         var delegate = new AllocationActionListener<>(listener, threadPool.getThreadContext());
-        clusterService.submitStateUpdateTask(
-            "create-rollup-index [" + rollupIndexName + "]",
-            new RollupClusterStateUpdateTask(delegate.clusterStateUpdate()) {
-                @Override
-                public ClusterState execute(ClusterState currentState) throws Exception {
-                    return metadataCreateIndexService.applyCreateIndexRequest(
-                        currentState,
-                        createIndexClusterStateUpdateRequest,
-                        true,
-                        // Copy index metadata from source index to rollup index
-                        (builder, rollupIndexMetadata) -> builder.put(copyIndexMetadata(sourceIndexMetadata, rollupIndexMetadata)),
-                        delegate.reroute()
-                    );
-                }
-            },
-            ClusterStateTaskConfig.build(Priority.URGENT, request.masterNodeTimeout()),
-            STATE_UPDATE_TASK_EXECUTOR
-        );
-=======
-        ).settings(builder.build()).mappings(mapping);
         clusterService.submitStateUpdateTask("create-rollup-index [" + rollupIndexName + "]", new RollupClusterStateUpdateTask(listener) {
             @Override
             public ClusterState execute(ClusterState currentState) throws Exception {
@@ -674,11 +631,11 @@
                     createIndexClusterStateUpdateRequest,
                     true,
                     // Copy index metadata from source index to rollup index
-                    (builder, rollupIndexMetadata) -> builder.put(copyIndexMetadata(sourceIndexMetadata, rollupIndexMetadata))
+                    (builder, rollupIndexMetadata) -> builder.put(copyIndexMetadata(sourceIndexMetadata, rollupIndexMetadata)),
+                    delegate.reroute()
                 );
             }
         }, ClusterStateTaskConfig.build(Priority.URGENT, request.masterNodeTimeout()), STATE_UPDATE_TASK_EXECUTOR);
->>>>>>> 99d51df2
     }
 
     private void updateRollupMetadata(
